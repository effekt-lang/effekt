import sbtcrossproject.CrossProject
import scalariform.formatter.preferences.AlignSingleLineCaseStatements.MaxArrowIndent
import scalariform.formatter.preferences._

import scala.sys.process.Process

// additional targets that can be used in sbt
lazy val deploy = taskKey[Unit]("Builds the jar and moves it to the bin folder")
lazy val generateLicenses = taskKey[Unit]("Analyses dependencies and downloads all licenses")
lazy val updateVersions = taskKey[Unit]("Update version in package.json and pom.xml")
lazy val install = taskKey[Unit]("Installs the current version locally")
lazy val assembleBinary = taskKey[Unit]("Assembles the effekt binary in bin/effekt")


lazy val effektVersion = "0.1.16"

lazy val noPublishSettings = Seq(
  publish := {},
  publishLocal := {},
)

lazy val commonSettings = Seq(
  scalaVersion := "2.13.3",
  scalacOptions ++= Seq(
    "-encoding", "utf8",
    "-deprecation",
    "-unchecked",
    // "-Xlint",
    "-Xfatal-warnings",
    "-Ypatmat-exhaust-depth", "80",
    "-feature",
    "-language:existentials",
    "-language:higherKinds",
    "-language:implicitConversions",
    "-Ypatmat-exhaust-depth", "40"
  ),
  scalariformPreferences := scalariformPreferences.value
    .setPreference(AlignSingleLineCaseStatements, true)
    .setPreference(DoubleIndentClassDeclaration, true)
    .setPreference(DanglingCloseParenthesis, Force)
    .setPreference(NewlineAtEndOfFile, true)
    .setPreference(MaxArrowIndent, 20)
)

enablePlugins(ScalaJSPlugin)

lazy val replDependencies = Seq(
  "jline" % "jline" % "2.14.6",
  "org.rogach" %% "scallop" % "3.4.0",
)

lazy val lspDependencies = Seq(
  "org.eclipse.lsp4j" % "org.eclipse.lsp4j" % "0.12.0",
  "com.google.code.gson" % "gson" % "2.8.2"
)

lazy val testingDependencies = Seq(
  "org.scala-sbt" %% "io" % "1.3.1" % "test",
  "org.scalatest" % "scalatest_2.13" % "3.1.1" % "test"
)

lazy val kiama: CrossProject = crossProject(JSPlatform, JVMPlatform).in(file("kiama"))
  .settings(commonSettings)
  .settings(noPublishSettings)
  .settings(
    name := "kiama"
  )
  .jvmSettings(
    libraryDependencies ++= (replDependencies ++ lspDependencies)
  )

lazy val root = project.in(file("effekt"))
  .aggregate(effekt.js, effekt.jvm)
  .settings(noPublishSettings)
  .settings(Seq(
    Compile / run := (effekt.jvm / Compile / run).evaluated
  ))


<<<<<<< HEAD
=======

>>>>>>> e657d838
lazy val effekt: CrossProject = crossProject(JSPlatform, JVMPlatform).in(file("effekt"))
  .settings(
    name := "effekt",
    version := effektVersion
  )
  .settings(commonSettings)
  .dependsOn(kiama)
  .enablePlugins(NativeImagePlugin)
  .jvmSettings(
    libraryDependencies ++= (replDependencies ++ lspDependencies ++ testingDependencies),
<<<<<<< HEAD

=======
>>>>>>> e657d838

    // Test configuration
    // ------------------
    Test / parallelExecution := false,

    Test / watchTriggers += baseDirectory.value.toGlob / "libraries" / "**" / "*.effekt",

    // show duration of the tests
    testOptions in Test += Tests.Argument(TestFrameworks.ScalaTest, "-oD"),

    // disable tests for assembly to speed up build
    test in assembly := {},


    // Options to compile Effekt with native-image
    // -------------------------------------------
    nativeImageOptions ++= Seq(
      "--no-fallback",
      "--initialize-at-build-time",
      "--report-unsupported-elements-at-runtime",
      "-H:+ReportExceptionStackTraces",
      "-H:IncludeResourceBundles=jline.console.completer.CandidateListCompletionHandler",
      "-H:ReflectionConfigurationFiles=../../native-image/reflect-config.json",
      "-H:DynamicProxyConfigurationFiles=../../native-image/dynamic-proxies.json"
    ),


    // Assembling one big jar-file and packaging it
    // --------------------------------------------
    mainClass in assembly := Some("effekt.Server"),

    assemblyJarName in assembly := "effekt.jar",

    // we use the lib folder as resource directory to include it in the JAR
    Compile / unmanagedResourceDirectories += (baseDirectory in ThisBuild).value / "libraries",

    Compile / unmanagedResourceDirectories += (baseDirectory in ThisBuild).value / "licenses",


    assembleBinary := {
      val jarfile = assembly.value

      // prepend shebang to make jar file executable
      val binary = (baseDirectory in ThisBuild).value / "bin" / "effekt"
      IO.delete(binary)
      IO.append(binary, "#! /usr/bin/env java -jar\n")
      IO.append(binary, IO.readBytes(jarfile))
    },

    deploy := {
      generateLicenses.value
      updateVersions.value
      assembleBinary.value
    },

    install := {
      assembleBinary.value
      Process("npm pack").!!
      Process(s"npm install -g effekt-${effektVersion}.tgz").!!
    },

    generateLicenses := {
      Process("mvn license:download-licenses license:add-third-party").!!

      val kiamaFolder = (ThisBuild / baseDirectory).value / "kiama"
      val licenseFolder = (ThisBuild / baseDirectory).value / "licenses"
      IO.copyFile(kiamaFolder / "LICENSE", licenseFolder / "kiama-license.txt")
      IO.copyFile(kiamaFolder / "README.md", licenseFolder / "kiama-readme.txt")
    },

    updateVersions := {
      Process(s"npm version ${effektVersion} --no-git-tag-version --allow-same-version").!!
      Process(s"mvn versions:set -DnewVersion=${effektVersion} -DgenerateBackupPoms=false").!!
    },

    Compile / sourceGenerators += versionGenerator.taskValue
  )
  .jsSettings(
<<<<<<< HEAD
=======
    libraryDependencies ++= Seq(
      //"org.bitbucket.inkytonik.kiama" %%% "kiama-scalajs" % "2.4.0-SNAPSHOT"
    ),
>>>>>>> e657d838
    scalaJSLinkerConfig ~= { _.withModuleKind(ModuleKind.CommonJSModule) },

    // include all resource files in the virtual file system
    Compile / sourceGenerators += stdLibGenerator.taskValue
  )

lazy val versionGenerator = Def.task {
  val sourceDir = (sourceManaged in Compile).value
  val sourceFile = sourceDir / "effekt" / "util" / "Version.scala"

  IO.write(sourceFile,
    s"""package effekt.util
       |
       |object Version {
       |  val effektVersion = \"${effektVersion}\"
       |}
       |""".stripMargin)

  Seq(sourceFile)
}

/**
 * This generator is used by the JS version of our compiler to bundle the
 * Effekt standard into the JS files and make them available in the virtual fs.
 */
lazy val stdLibGenerator = Def.task {

  val baseDir = (baseDirectory in ThisBuild).value / "libraries" / "js" / "monadic"
  val resources = baseDir ** "*.*"

  val sourceDir = (sourceManaged in Compile).value
  val sourceFile = sourceDir / "Resources.scala"

  if (!sourceFile.exists() || sourceFile.lastModified() < baseDir.lastModified()) {

    val virtuals = resources.get.map { file =>
      val filename = file.relativeTo(baseDir).get
      val content = IO.read(file).replaceAllLiterally("$", "$$")
      s"""file(raw\"\"\"$filename\"\"\").write(raw\"\"\"$content\"\"\")"""
    }

    val scalaCode =
      s"""
package effekt.util
import effekt.util.paths._

object Resources {

  def load() = {
${virtuals.mkString("\n\n")}
  }
}
"""

    IO.write(sourceFile, scalaCode)
  }

  Seq(sourceFile)
}<|MERGE_RESOLUTION|>--- conflicted
+++ resolved
@@ -77,10 +77,7 @@
   ))
 
 
-<<<<<<< HEAD
-=======
-
->>>>>>> e657d838
+
 lazy val effekt: CrossProject = crossProject(JSPlatform, JVMPlatform).in(file("effekt"))
   .settings(
     name := "effekt",
@@ -91,10 +88,7 @@
   .enablePlugins(NativeImagePlugin)
   .jvmSettings(
     libraryDependencies ++= (replDependencies ++ lspDependencies ++ testingDependencies),
-<<<<<<< HEAD
-
-=======
->>>>>>> e657d838
+
 
     // Test configuration
     // ------------------
@@ -173,12 +167,6 @@
     Compile / sourceGenerators += versionGenerator.taskValue
   )
   .jsSettings(
-<<<<<<< HEAD
-=======
-    libraryDependencies ++= Seq(
-      //"org.bitbucket.inkytonik.kiama" %%% "kiama-scalajs" % "2.4.0-SNAPSHOT"
-    ),
->>>>>>> e657d838
     scalaJSLinkerConfig ~= { _.withModuleKind(ModuleKind.CommonJSModule) },
 
     // include all resource files in the virtual file system
