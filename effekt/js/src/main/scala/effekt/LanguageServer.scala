--- conflicted
+++ resolved
@@ -1,11 +1,7 @@
 package effekt
 
 import effekt.context.{ Context, VirtualFileSource, VirtualModuleDB }
-<<<<<<< HEAD
-import effekt.lifted.LiftInference
-=======
-import effekt.generator.js.TransformerMonadicSeparate
->>>>>>> 358316ad
+
 import effekt.util.{ PlainMessaging, getOrElseAborting }
 import effekt.util.messages.{ BufferedMessaging, EffektError, EffektMessaging, FatalPhaseError }
 import effekt.util.paths.*
@@ -120,11 +116,7 @@
     val doc = context.compiler.prettyIR(VirtualFileSource(path), Stage.Core).getOrElseAborting {
       return null
     }
-<<<<<<< HEAD
     doc.layout
-=======
-    core.PrettyPrinter.format(mainCore.core.definitions)
->>>>>>> 358316ad
   }
 
   @JSExport
