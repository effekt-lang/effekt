package effekt

// Adapted from
//   https://github.com/inkytonik/kiama/blob/master/extras/src/test/scala/org/bitbucket/inkytonik/kiama/example/oberon0/base/Driver.scala

import effekt.source.{ ModuleDecl, Tree }
import effekt.symbols.Module
import effekt.context.{ Context, IOModuleDB }

import kiama.output.PrettyPrinterTypes.Document
import kiama.parsing.ParseResult
import kiama.util.{ IO, Source }

import effekt.util.messages.{ BufferedMessaging, EffektError, EffektMessaging, FatalPhaseError }
import effekt.util.paths.file
import effekt.util.{ AnsiColoredMessaging, MarkdownSource, getOrElseAborting }

import scala.sys.process.Process

import java.io.IOException

/**
 * effekt.Compiler <----- compiles code with  ------ Driver ------ implements UI with -----> kiama.util.Compiler
 */
trait Driver extends kiama.util.Compiler[EffektConfig, EffektError] { outer =>

  object messaging extends AnsiColoredMessaging

  // Compiler context
  // ================
  // We always only have one global instance of the compiler
  object context extends Context(positions) with IOModuleDB { val messaging = outer.messaging }

  /**
   * If no file names are given, run the REPL
   */
  override def run(config: EffektConfig): Unit =
    if (config.filenames().isEmpty && !config.server() && !config.compile()) {
      new Repl(this).run(config)
    // This is overridden by kiama.Server to launch the LSP server.
    // TODO: remove dynamic dispatch here and consider replacing inheritance by composition.
    } else if (config.server()) {
      super.run(config)
    } else for (filename <- config.filenames()) {
      compileFile(filename, config)
    }

  override def createConfig(args: Seq[String]) =
    new EffektConfig(args)

  /**
   * Main entry to the compiler, invoked by Kiama after creating the config
   *
   * In LSP mode: invoked for each file opened in an editor
   */
  override def compileSource(source: Source, config: EffektConfig): Unit = try {
    val src = if (source.name.endsWith(".md")) { MarkdownSource(source) } else { source }

    // remember that we have seen this source, this is used by LSP (kiama.util.Server)
    sources(source.name) = src

    implicit val C = context
    C.setup(config)

    def saveOutput(path: String, doc: String): Unit =
      if (C.config.requiresCompilation()) {
        C.config.outputPath().mkdirs
        IO.createFile(path, doc)
      }

    C.backend match {

      case Backend(name, compiler, runner) =>
        def compile() = compiler.compile(src) map {
          case (outputFiles, exec) =>
            outputFiles.foreach {
              case (filename, doc) =>
                saveOutput(filename, doc.layout)
            }
            exec
        }

        // we are in one of three exclusive modes: LSPServer, Compile, Run
        if (config.server()) { compiler.runFrontend(src) }
        else if (config.interpret()) { compile() foreach runner.eval }
        else if (config.compile()) { compile() }
    }
  } catch {
    case FatalPhaseError(msg) => context.report(msg)
  } finally {
    // This reports error messages
    afterCompilation(source, config)(context)
  }

  /**
   * Overridden in [[Server]] to also publish core and js compilation results to VSCode
   */
  def afterCompilation(source: Source, config: EffektConfig)(implicit C: Context): Unit = {
    // report messages
    report(source, C.messaging.buffer, config)
  }
<<<<<<< HEAD

  def eval(path: String)(implicit C: Context): Unit =
    C.config.backend() match {
      case gen if gen.startsWith("js")   => evalJS(path)
      case gen if gen.startsWith("chez") => evalCS(path)
      case gen if gen.startsWith("llvm") => evalLLVM(path)
      case gen if gen.startsWith("jit")  => evalJIT(path)
      case gen if gen.startsWith("ml") => evalML(path)
    }

  def evalJS(path: String)(implicit C: Context): Unit =
    try {
      val jsScript = s"require('${path}').main().run()"
      val command = Process(Seq("node", "--eval", jsScript))
      C.config.output().emit(command.!!)
    } catch {
      case FatalPhaseError(e) => C.report(e)
    }

  /**
   * Precondition: the module has been compiled to a file that can be loaded.
   */
  def evalCS(path: String)(implicit C: Context): Unit =
    try {
      val command = Process(Seq("scheme", "--script", path))
      C.config.output().emit(command.!!)
    } catch {
      case FatalPhaseError(e) => C.report(e)
    }

  def evalML(path: String)(implicit C: Context): Unit =
    try {
      // needs to be two steps:
      // 1. compile with mlton
      // 2. run resulting binary
      val out = C.config.output()
      val mainPath = C.config.outputPath() / "mlton-main"
      out.emit(Process(Seq("mlton", "-output", mainPath.canonicalPath, path)).!!)
      out.emit(Process(Seq(mainPath.canonicalPath)).!!)
    } catch {
      case FatalPhaseError(e) => C.report(e)
    }

  /**
   * Compile the LLVM source file (`<...>.ll`) to an executable
   *
   * Requires LLVM and GCC to be installed on the machine.
   * Assumes [[path]] has the format "SOMEPATH.ll".
   */
  def evalLLVM(path: String)(implicit C: Context): Unit = try {
    val basePath = path.stripSuffix(".ll")
    val optPath = basePath + ".opt.ll"
    val objPath = basePath + ".o"

    val out = C.config.output()

    val LLVM_VERSION = C.config.llvmVersion()

    out.emit(discoverExecutable(List("opt", s"opt-${LLVM_VERSION}", "opt-12", "opt-11"), Seq(path, "-S", "-O2", "-o", optPath)))
    out.emit(discoverExecutable(List("llc", s"llc-${LLVM_VERSION}", "llc-12", "llc-11"), Seq("--relocation-model=pic", optPath, "-filetype=obj", "-o", objPath)))

    val gccMainFile = (C.config.libPath / "main.c").unixPath
    val executableFile = basePath
    out.emit(discoverExecutable(List("cc", "clang", "gcc"), Seq(gccMainFile, "-o", executableFile, objPath)))

    val command = Process(Seq(executableFile))
    out.emit(command.!!)
  } catch {
    case FatalPhaseError(e) => C.report(e)
  }

  def evalJIT(jitPath: String)(implicit C: Context): Unit = {
    val arch = Process(Seq(s"uname", "-m")).!!.trim;
    val os = Process(Seq(s"uname", "-s")).!!.trim;
    val platform = "%s-%s".format(arch,os)
    C.config.findJITBinary(platform) match {
      case Left(errorMessage) => C.error(errorMessage)
      case Right(jitBinary) =>
        val runCommand = Process(Seq(jitBinary.unixPath, jitPath)) // TODO use path independent of cwd
        C.config.output().emit(runCommand.!!)
    }
  }

  def report(in: Source)(implicit C: Context): Unit =
    report(in, C.messaging.buffer, C.config)

  /**
   * Main entry to the compiler, invoked by Kiama after parsing with `parse`.
   * Not used anymore
   */
  override def process(source: Source, ast: ModuleDecl, config: EffektConfig): Unit = ???

  /**
   * Originally called by kiama, not used anymore.
   */
  override final def parse(source: Source): ParseResult[ModuleDecl] = ???

  /**
   * Originally called by kiama, not used anymore.
   */
  override final def format(m: ModuleDecl): Document = ???

  /**
   * Try running a handful of names for a system executable
   */
  private def discoverExecutable(progs0: List[String], args: Seq[String])(implicit C: Context): String = {
    def go(progs: List[String]): String = progs match {
      case prog :: progs =>
        try Process(prog +: args).!!
        catch case ioe: IOException => go(progs)
      case _ => C.abort(s"Missing system executable; searched: ${ progs0 }")
    }

    go(progs0)
  }
=======
>>>>>>> 58ed9673
}<|MERGE_RESOLUTION|>--- conflicted
+++ resolved
@@ -99,122 +99,4 @@
     // report messages
     report(source, C.messaging.buffer, config)
   }
-<<<<<<< HEAD
-
-  def eval(path: String)(implicit C: Context): Unit =
-    C.config.backend() match {
-      case gen if gen.startsWith("js")   => evalJS(path)
-      case gen if gen.startsWith("chez") => evalCS(path)
-      case gen if gen.startsWith("llvm") => evalLLVM(path)
-      case gen if gen.startsWith("jit")  => evalJIT(path)
-      case gen if gen.startsWith("ml") => evalML(path)
-    }
-
-  def evalJS(path: String)(implicit C: Context): Unit =
-    try {
-      val jsScript = s"require('${path}').main().run()"
-      val command = Process(Seq("node", "--eval", jsScript))
-      C.config.output().emit(command.!!)
-    } catch {
-      case FatalPhaseError(e) => C.report(e)
-    }
-
-  /**
-   * Precondition: the module has been compiled to a file that can be loaded.
-   */
-  def evalCS(path: String)(implicit C: Context): Unit =
-    try {
-      val command = Process(Seq("scheme", "--script", path))
-      C.config.output().emit(command.!!)
-    } catch {
-      case FatalPhaseError(e) => C.report(e)
-    }
-
-  def evalML(path: String)(implicit C: Context): Unit =
-    try {
-      // needs to be two steps:
-      // 1. compile with mlton
-      // 2. run resulting binary
-      val out = C.config.output()
-      val mainPath = C.config.outputPath() / "mlton-main"
-      out.emit(Process(Seq("mlton", "-output", mainPath.canonicalPath, path)).!!)
-      out.emit(Process(Seq(mainPath.canonicalPath)).!!)
-    } catch {
-      case FatalPhaseError(e) => C.report(e)
-    }
-
-  /**
-   * Compile the LLVM source file (`<...>.ll`) to an executable
-   *
-   * Requires LLVM and GCC to be installed on the machine.
-   * Assumes [[path]] has the format "SOMEPATH.ll".
-   */
-  def evalLLVM(path: String)(implicit C: Context): Unit = try {
-    val basePath = path.stripSuffix(".ll")
-    val optPath = basePath + ".opt.ll"
-    val objPath = basePath + ".o"
-
-    val out = C.config.output()
-
-    val LLVM_VERSION = C.config.llvmVersion()
-
-    out.emit(discoverExecutable(List("opt", s"opt-${LLVM_VERSION}", "opt-12", "opt-11"), Seq(path, "-S", "-O2", "-o", optPath)))
-    out.emit(discoverExecutable(List("llc", s"llc-${LLVM_VERSION}", "llc-12", "llc-11"), Seq("--relocation-model=pic", optPath, "-filetype=obj", "-o", objPath)))
-
-    val gccMainFile = (C.config.libPath / "main.c").unixPath
-    val executableFile = basePath
-    out.emit(discoverExecutable(List("cc", "clang", "gcc"), Seq(gccMainFile, "-o", executableFile, objPath)))
-
-    val command = Process(Seq(executableFile))
-    out.emit(command.!!)
-  } catch {
-    case FatalPhaseError(e) => C.report(e)
-  }
-
-  def evalJIT(jitPath: String)(implicit C: Context): Unit = {
-    val arch = Process(Seq(s"uname", "-m")).!!.trim;
-    val os = Process(Seq(s"uname", "-s")).!!.trim;
-    val platform = "%s-%s".format(arch,os)
-    C.config.findJITBinary(platform) match {
-      case Left(errorMessage) => C.error(errorMessage)
-      case Right(jitBinary) =>
-        val runCommand = Process(Seq(jitBinary.unixPath, jitPath)) // TODO use path independent of cwd
-        C.config.output().emit(runCommand.!!)
-    }
-  }
-
-  def report(in: Source)(implicit C: Context): Unit =
-    report(in, C.messaging.buffer, C.config)
-
-  /**
-   * Main entry to the compiler, invoked by Kiama after parsing with `parse`.
-   * Not used anymore
-   */
-  override def process(source: Source, ast: ModuleDecl, config: EffektConfig): Unit = ???
-
-  /**
-   * Originally called by kiama, not used anymore.
-   */
-  override final def parse(source: Source): ParseResult[ModuleDecl] = ???
-
-  /**
-   * Originally called by kiama, not used anymore.
-   */
-  override final def format(m: ModuleDecl): Document = ???
-
-  /**
-   * Try running a handful of names for a system executable
-   */
-  private def discoverExecutable(progs0: List[String], args: Seq[String])(implicit C: Context): String = {
-    def go(progs: List[String]): String = progs match {
-      case prog :: progs =>
-        try Process(prog +: args).!!
-        catch case ioe: IOException => go(progs)
-      case _ => C.abort(s"Missing system executable; searched: ${ progs0 }")
-    }
-
-    go(progs0)
-  }
-=======
->>>>>>> 58ed9673
 }