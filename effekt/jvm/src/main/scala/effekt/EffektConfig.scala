package effekt

import java.io.File

import effekt.util.paths.file
import kiama.util.REPLConfig

import org.rogach.scallop.ScallopOption
import org.rogach.scallop.{ fileConverter, fileListConverter, stringConverter, stringListConverter }

class EffektConfig(args: Seq[String]) extends REPLConfig(args) {

  val compile: ScallopOption[Boolean] = toggle(
    "compile",
    descrYes = "Compile the Effekt program",
    descrNo = "Run the effekt program in the interpreter",
    default = Some(false)
  )

  val outputPath: ScallopOption[File] = opt[File](
    "out",
    descr = "Path to write generated files to (defaults to ./out)",
    default = Some(new File("./out")),
    required = false
  )

  val includePath: ScallopOption[List[File]] = opt[List[File]](
    "includes",
    descr = "Path to consider for includes (can be set multiple times)",
    default = Some(List(new File("."))),
    noshort = true
  )

  val stdlibPath: ScallopOption[File] = opt[File](
    "lib",
    descr = "Path to the standard library to be used",
    required = false
  )

<<<<<<< HEAD
  val jitBinaryPath: ScallopOption[File] = opt[File](
    "jit-binary",
    descr = "Path to JIT binary to be used",
    required = false
  )

  val backend: ScallopOption[String] = choice(
    choices = List("js", "chez-callcc", "chez-monadic", "chez-lift", "llvm", "jit", "ml"),
=======
  val backend: ScallopOption[Backend[_]] = choice(
    choices = List("js", "chez-callcc", "chez-monadic", "chez-lift", "llvm", "ml"),
>>>>>>> 58ed9673
    name = "backend",
    descr = "The backend that should be used",
    default = Some("js"),
    noshort = true
  ).map(Backend.backend)

  val llvmVersion: ScallopOption[String] = opt[String](
    "llvm-version",
    descr = "the llvm version that should be used to compile the generated programs (only necessary if backend is llvm, defaults to 12)",
    default = Some(sys.env.getOrElse("EFFEKT_LLVM_VERSION", "12")),
    noshort = true
  )

  val preludePath: ScallopOption[List[String]] = opt[List[String]](
    "prelude",
    descr = "Modules to be automatically imported in every file.",
    default = None,
    noshort = true
  )

  /**
   * Tries to find the path to the standard library. Proceeds in the following
   * order:
   * 1) specified as part of the settings arg `lib`?
   * 2) specified in an environment variable `EFFEKT_LIB`
   * 3) relative to the current working directory
   * 4) relative to to the executed JAR file (effekt.jar)
   */
  def findStdLib: util.paths.File = {

    def backendStdLibPath(path: util.paths.File) =
      backend().runner.standardLibraryPath(path)

    // 1) in config?
    if (stdlibPath.isDefined) {
      return stdlibPath()
    }

    // 2) in PATH
    if (System.getenv.containsKey("EFFEKT_LIB")) {
      return System.getenv("EFFEKT_LIB")
    }

    // 3) in PWD
    val pwd = file(".")
    val localLib = backendStdLibPath(pwd)

    if ((localLib / "effekt.effekt").exists) {
      return localLib
    }

    // 4) next to Jar
    val jarPath = try {
      file(getClass.getProtectionDomain.getCodeSource.getLocation.toURI).parent
    } catch {
      case e: Throwable =>
        sys.error("Cannot find path to standard library")
    }

    val jarLib = backendStdLibPath(jarPath / "..")
    if ((jarLib / "effekt.effekt").exists) {
      return jarLib
    }

    sys.error("Cannot find path to standard library")
  }

  /**
   * Tries to find the path to the JIT binary. Proceeds in the following order:
   * 1) specified as part of the settings arg `jit-binary`
   * 2) specified in an environment variable `EFFEKT_JIT_BIN`
   * 3) relative to the current working directory
   * 4) relative to the executed JAR file (effekt.jar)
   *
   * If successful, returns `Right(file)`, otherwise `Left(errorMessage)`
   */
  def findJITBinary(platform: String): Either[String, effekt.util.paths.File] = {
    // TODO better error handling than Left(String)
    import effekt.util.paths.file
    val supportedJITPlatforms = List("x86_64-Linux", "arm64-Darwin")

    if(!supportedJITPlatforms.contains(platform)) {
      return Left(s"Unsupported platform ${platform}. Currently supported platforms: ${supportedJITPlatforms.mkString(", ")}")
    }

    val binaryName = s"${platform}/rpyeffect-jit";

    // 1) in config
    if(jitBinaryPath.isDefined) {
      return Right(jitBinaryPath())
    }

    // 2) iin Environment variable EFFEKT_BIN
    if (System.getenv.containsKey("EFFEKT_JIT_BIN")) {
      return Right(System.getenv("EFFEKT_JIT_BIN"))
    }

    // 3) in PWD
    val pwd = file(".")
    if((pwd / "bin" / binaryName).exists) {
      return Right(pwd / "bin" / binaryName)
    }

    // 4) next to JAR
    val jarPath = effekt.util.paths.file(getClass.getProtectionDomain.getCodeSource.getLocation.toURI).parent;
    if((jarPath / binaryName).exists) {
      return Right(jarPath / binaryName)
    }

    return Left("Cannot find path to the JIT binary")
  }

  lazy val libPath: File = findStdLib.canonicalPath.toFile

  def includes(): List[File] = libPath :: backend().runner.includes(libPath).map(_.toFile) ++ includePath()

  def prelude(): List[String] = preludePath.getOrElse(backend().runner.prelude)

  def requiresCompilation(): Boolean = !server()

  def interpret(): Boolean = !server() && !compile()

<<<<<<< HEAD
  private def backendStdLibPath(path: util.paths.File): util.paths.File = backend() match {
    case "js" => path / "libraries" / "js"
    case "chez-monadic" => path / "libraries" / "chez" / "monadic"
    case "chez-callcc" => path / "libraries" / "chez" / "callcc"
    case "chez-lift" => path / "libraries" / "chez" / "lift"
    case "llvm" => path / "libraries" / "llvm"
    case "jit" => path / "libraries" / "jit"
    case "ml" => path / "libraries" / "ml"
    case b => sys error s"Unrecognized backend ${ b }"
  }

  private def backendIncludes(path: util.paths.File): List[util.paths.File] = backend() match {
    case "chez-monadic" | "chez-callcc" | "chez-lift" => List(path, path / ".." / "common")
    case b => List(path)
  }

  private def backendPrelude() = backend() match {
    case "js" | "chez-monadic" | "chez-callcc" | "chez-lift" =>
      List("effekt", "immutable/option", "immutable/list")
    case "ml" =>
      List("effekt", "immutable/option", "immutable/list")
    case b =>
      List("effekt")
  }

=======
>>>>>>> 58ed9673
  validateFilesIsDirectory(includePath)

  // force some other configs manually to intialize them when compiling with native-image
  server; output; filenames
}<|MERGE_RESOLUTION|>--- conflicted
+++ resolved
@@ -37,19 +37,8 @@
     required = false
   )
 
-<<<<<<< HEAD
-  val jitBinaryPath: ScallopOption[File] = opt[File](
-    "jit-binary",
-    descr = "Path to JIT binary to be used",
-    required = false
-  )
-
-  val backend: ScallopOption[String] = choice(
+  val backend: ScallopOption[Backend[_]] = choice(
     choices = List("js", "chez-callcc", "chez-monadic", "chez-lift", "llvm", "jit", "ml"),
-=======
-  val backend: ScallopOption[Backend[_]] = choice(
-    choices = List("js", "chez-callcc", "chez-monadic", "chez-lift", "llvm", "ml"),
->>>>>>> 58ed9673
     name = "backend",
     descr = "The backend that should be used",
     default = Some("js"),
@@ -117,51 +106,6 @@
     sys.error("Cannot find path to standard library")
   }
 
-  /**
-   * Tries to find the path to the JIT binary. Proceeds in the following order:
-   * 1) specified as part of the settings arg `jit-binary`
-   * 2) specified in an environment variable `EFFEKT_JIT_BIN`
-   * 3) relative to the current working directory
-   * 4) relative to the executed JAR file (effekt.jar)
-   *
-   * If successful, returns `Right(file)`, otherwise `Left(errorMessage)`
-   */
-  def findJITBinary(platform: String): Either[String, effekt.util.paths.File] = {
-    // TODO better error handling than Left(String)
-    import effekt.util.paths.file
-    val supportedJITPlatforms = List("x86_64-Linux", "arm64-Darwin")
-
-    if(!supportedJITPlatforms.contains(platform)) {
-      return Left(s"Unsupported platform ${platform}. Currently supported platforms: ${supportedJITPlatforms.mkString(", ")}")
-    }
-
-    val binaryName = s"${platform}/rpyeffect-jit";
-
-    // 1) in config
-    if(jitBinaryPath.isDefined) {
-      return Right(jitBinaryPath())
-    }
-
-    // 2) iin Environment variable EFFEKT_BIN
-    if (System.getenv.containsKey("EFFEKT_JIT_BIN")) {
-      return Right(System.getenv("EFFEKT_JIT_BIN"))
-    }
-
-    // 3) in PWD
-    val pwd = file(".")
-    if((pwd / "bin" / binaryName).exists) {
-      return Right(pwd / "bin" / binaryName)
-    }
-
-    // 4) next to JAR
-    val jarPath = effekt.util.paths.file(getClass.getProtectionDomain.getCodeSource.getLocation.toURI).parent;
-    if((jarPath / binaryName).exists) {
-      return Right(jarPath / binaryName)
-    }
-
-    return Left("Cannot find path to the JIT binary")
-  }
-
   lazy val libPath: File = findStdLib.canonicalPath.toFile
 
   def includes(): List[File] = libPath :: backend().runner.includes(libPath).map(_.toFile) ++ includePath()
@@ -172,34 +116,6 @@
 
   def interpret(): Boolean = !server() && !compile()
 
-<<<<<<< HEAD
-  private def backendStdLibPath(path: util.paths.File): util.paths.File = backend() match {
-    case "js" => path / "libraries" / "js"
-    case "chez-monadic" => path / "libraries" / "chez" / "monadic"
-    case "chez-callcc" => path / "libraries" / "chez" / "callcc"
-    case "chez-lift" => path / "libraries" / "chez" / "lift"
-    case "llvm" => path / "libraries" / "llvm"
-    case "jit" => path / "libraries" / "jit"
-    case "ml" => path / "libraries" / "ml"
-    case b => sys error s"Unrecognized backend ${ b }"
-  }
-
-  private def backendIncludes(path: util.paths.File): List[util.paths.File] = backend() match {
-    case "chez-monadic" | "chez-callcc" | "chez-lift" => List(path, path / ".." / "common")
-    case b => List(path)
-  }
-
-  private def backendPrelude() = backend() match {
-    case "js" | "chez-monadic" | "chez-callcc" | "chez-lift" =>
-      List("effekt", "immutable/option", "immutable/list")
-    case "ml" =>
-      List("effekt", "immutable/option", "immutable/list")
-    case b =>
-      List("effekt")
-  }
-
-=======
->>>>>>> 58ed9673
   validateFilesIsDirectory(includePath)
 
   // force some other configs manually to intialize them when compiling with native-image
