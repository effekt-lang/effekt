package effekt

import effekt.lexer.Token
import effekt.source.*
import effekt.context.{Context, IOModuleDB}
import effekt.symbols.{BlockSymbol, DeclPrinter, ErrorMessageInterpolator, Module, ValueSymbol, isSynthetic}
import effekt.util.{AnsiColoredMessaging, AnsiHighlight, VirtualSource, getOrElseAborting}
import effekt.util.messages.EffektError
import effekt.util.Version.effektVersion
import kiama.util.{Console, REPL, Range, Source, StringSource}
import kiama.parsing.{NoSuccess, ParseResult, Success, Input}

class Repl(driver: Driver) extends REPL[Tree, EffektConfig, EffektError] {

  private implicit lazy val context: Context with IOModuleDB = driver.context

  val messaging = new AnsiColoredMessaging

  val logo =
    """|  _____     ______  __  __     _    _
       | (_____)   |  ____|/ _|/ _|   | |  | |
       |   ___     | |__  | |_| |_ ___| | _| |_
       |  (___)    |  __| |  _|  _/ _ \ |/ / __|
       |  _____    | |____| | | ||  __/   <| |_
       | (_____)   |______|_| |_| \___|_|\_\\__|
       |""".stripMargin

  override val banner = logo +
    s"""|
        | Welcome to the Effekt interpreter (v$effektVersion). Enter a top-level definition, or
        | an expression to evaluate.
        |
        | To print the available commands, enter :help
        |""".stripMargin

  override def createConfig(args: Seq[String]) = driver.createConfig(args)

  /**
   * Adapting Kiama REPL's driver to work with an already processed config.
   *
   * Called by the Driver if no arguments are provided to the Effekt binary
   */
  def run(config: EffektConfig): Unit = {
    val out = config.output()
    out.emitln(banner)
    usingCommandHistory(config) {
      processlines(config)
      out.emitln()
    }
  }

  /**
   * Use the special `repl` nonterminal to process the input. It recognizes expressions, statements
   * and everything else that can occur on the top-level.
   */
  override def parse(source: Source): ParseResult[Tree] = {
    val lexer = effekt.lexer.Lexer(source)
    val tokens = lexer.lex()
    val parser = RecursiveDescent(context.positions, tokens, source)
    parser.parseRepl(Input(source, 0))
  }

  /**
   * Adapted from the kiama/lambda2/Lambda example
   *
   * Process a user input line by intercepting meta-level commands to
   * update the evaluation mechanisms.  By default we just parse what
   * they type into an expression.
   */
  override def processline(source: Source, console: Console, config: EffektConfig): Option[EffektConfig] = {

    // Shorthand access to the output emitter
    val output = config.output()

    /**
     * Command `help`: Prints help about the available commands.
     */
    def help(): Unit = {
      output.emitln(
        """|<expression>              print the result of evaluating exp
           |<definition>              add a definition to the REPL context
           |import <path>             add an import to the REPL context
           |
           |:status                   show the current REPL environment
           |:type (:t) <expression>   show the type of an expression
           |:imports                  list all current imports
           |:reset                    reset the REPL state
           |:help (:h)                print this help message
           |:quit (:q)                quit this REPL""".stripMargin
      )
    }

    /**
     * Command `:reset` -- Reset the virtual module the Repl operates on
     */
    def reset() = {
      module = emptyModule
    }

    /**
     * Command `:status` -- Prints help about the available commands
     */
    def status(config: EffektConfig): Unit = {
      import symbols._

      module.includes.foreach { im =>
        outputCode(s"import ${im.path}", config)
      }
      output.emitln("")

      runFrontend(StringSource(""), module.make(StringSource(""), UnitLit()), config) { cu =>
        module.definitions.foreach {
          case u: Def =>
            outputCode(DeclPrinter(context.symbolOf(u)), config)
        }
      }
    }

    /**
     * Command `:type` -- runs the frontend (and typechecker) on the given expression
     */
    def typecheck(source: Source, config: EffektConfig): Unit =
      parse(source) match {
        case Success(e: Term, _) =>
          runFrontend(source, module.make(source, e), config) { mod =>
            // TODO this is a bit ad-hoc
            val mainSym = mod.exports.terms("main").head
            val mainTpe = context.functionTypeOf(mainSym)
            output.emitln(pp"${mainTpe.result}")
          }

        case Success(other, _) =>
          output.emitln("Can only show type of expressions")

        // this is usually encapsulated in REPL.processline
        case res: NoSuccess =>
          val pos = res.next.position
          val messages = Vector(messaging.message(Range(pos, pos), res.message))
          report(source, messages, config)
      }

    source.content match {
      case Command(":status", _) =>
        status(config)
        Some(config)

      case Command(":reset", _) =>
        reset()
        Some(config)

      case Command(":l", path) =>
        val src = StringSource(s"import $path", source.name)
        super.processline(src, console, config)
        Some(config)

      case Command(":imports", _) =>
        output.emitln(module.includes.map { i => i.path }.mkString("\n"))
        Some(config)

      case Command(":help", _) | Command(":h", _) =>
        help()
        Some(config)

      case Command(":quit", _) | Command(":q", _) =>
        None

      case Command(cmd, expr) if cmd == ":type" || cmd == ":t" =>
        typecheck(StringSource(expr, source.name), config)
        Some(config)

      case Command(cmd, _) =>
        output.emitln(s"Unknown command ${cmd}, enter :help for a list of available commands")
        Some(config)

      // Otherwise it's an expression for evaluation
      case _ =>
        super.processline(source, console, config)
    }
  }

  /**
   * Processes the given tree, but only commits changes to definitions and
   * imports, if they typecheck.
   */
  def process(source: Source, tree: Tree, config: EffektConfig): Unit = tree match {
    case e: Term =>
      runCompiler(source, module.makeEval(source, e), config)

    case i: Include =>
      val extendedIncludes = module + i
      val output = config.output()

      context.setup(config)

      val src = context.findSource(i.path).getOrElseAborting {
        output.emitln(s"Cannot find source for import ${i.path}")
        return
      }

      runParsingFrontend(src, config) { cu =>
        output.emitln(s"Successfully imported ${i.path}\n")
        output.emitln(s"Imported Types\n==============")
        cu.exports.types.toList.sortBy { case (n, _) => n }.collect {
          case (name, sym) if !sym.isSynthetic =>
            outputCode(DeclPrinter(sym), config)
        }
        output.emitln(s"\nImported Functions\n==================")
        cu.exports.terms.toList.sortBy { case (n, _) => n }.foreach {
          case (name, syms) =>
            syms.collect {
              case sym if !sym.isSynthetic =>
                outputCode(DeclPrinter(sym), config)
            }
        }
        module = extendedIncludes
      }

    case d: Def =>
      val extendedDefs = module + d
      val decl = extendedDefs.make(source, UnitLit())

      runFrontend(source, decl, config) { cu =>
        module = extendedDefs

        // try to find the symbol for the def to print the type
        (context.symbolOption(d.id) match {
          case Some(v: ValueSymbol) =>
            Some(context.valueTypeOf(v))
          case Some(b: BlockSymbol) =>
            Some(context.blockTypeOf(b))
          case t =>
            None
        }) map { tpe =>
          outputCode(pp"${d.id}: ${tpe}", config)
        }
      }

    case _ => ()
  }

  private def runCompiler(source: Source, ast: ModuleDecl, config: EffektConfig): Unit =
    driver.compileSource(VirtualSource(ast, source), config)

  private def runFrontend(source: Source, ast: ModuleDecl, config: EffektConfig)(f: Module => Unit): Unit = {
    context.setup(config)
    val src = VirtualSource(ast, source)
    context.compiler.runFrontend(src) map { f } getOrElse {
      report(source, context.messaging.buffer, context.config)
    }
  }

  private def runParsingFrontend(source: Source, config: EffektConfig)(f: Module => Unit): Unit = {
    context.setup(config)
    context.compiler.runFrontend(source) map { f } getOrElse {
      report(source, context.messaging.buffer, context.config)
    }
  }

  object Command {
    import scala.util.matching.Regex

    val command = ":[\\w]+".r
    def unapply(str: String): Option[(String, String)] = command.findPrefixMatchOf(str) map {
      m => (m.matched, str.substring(m.end).trim)
    }
  }

  def outputCode(code: String, config: EffektConfig): Unit =
    config.output().emitln(AnsiHighlight(code))

  /**
   * Enables persistent command history on JLine
   */
  def usingCommandHistory[T](config: EffektConfig)(block: => T): T = {
    import kiama.util.JLineConsole
    import effekt.util.paths._
    import jline.console.history.FileHistory

    config.console() match {
      case c: JLineConsole.type =>
        val historyFile = file(System.getProperty("user.home")) / ".effekt_history"
        val history = new FileHistory(historyFile.toFile)
        c.reader.setHistory(history)
        c.reader.setHistoryEnabled(true)

        try { block } finally { history.flush() }
      case _ => block
    }
  }

  private var module: ReplModule = emptyModule

  /**
   * A virtual module to which we add by using the REPL
   */
  case class ReplModule(
    definitions: List[Def],
    includes: List[Include]
  ) {
    def +(d: Def) = {
      // drop all equally named definitions for now.
      val otherDefs = definitions.filterNot { other => other.id.name == d.id.name }
      copy(definitions = otherDefs :+ d)
    }
    def +(i: Include) = copy(includes = includes.filterNot { _.path == i.path } :+ i)

    def contains(im: Include) = includes.exists { other => im.path == other.path }

    /**
     * Create a module declaration using the given expression as body of main
     */
    def make(source: Source, expr: Term): ModuleDecl = {

      val body = Return(expr)
      val fakeSpan = Span(source, 0, 0, origin = Origin.Synthesized)
      val fullSpan = Span(source, 0, source.content.length, origin = Origin.Synthesized)
      ModuleDecl("interactive", includes,
<<<<<<< HEAD
        definitions :+ FunDef(IdDef("main"), Nil, Nil, Nil, None,
          body, None), None)
=======
        definitions :+ FunDef(IdDef("main", fakeSpan), Many.empty(fakeSpan), Many.empty(fakeSpan), Many.empty(fakeSpan), Maybe.None(fakeSpan),
          body, fullSpan), fullSpan)
>>>>>>> 7fc0b8b2
    }

    def makeEval(source: Source, expr: Term): ModuleDecl = {
      val fakeSpan = Span(source, 0, 0, origin = Origin.Synthesized)
      make(source, Call(IdTarget(IdRef(List(), "println", fakeSpan)), Nil, List(expr), Nil))
    }
  }
  lazy val emptyModule = ReplModule(Nil, Nil)
}<|MERGE_RESOLUTION|>--- conflicted
+++ resolved
@@ -315,13 +315,8 @@
       val fakeSpan = Span(source, 0, 0, origin = Origin.Synthesized)
       val fullSpan = Span(source, 0, source.content.length, origin = Origin.Synthesized)
       ModuleDecl("interactive", includes,
-<<<<<<< HEAD
-        definitions :+ FunDef(IdDef("main"), Nil, Nil, Nil, None,
-          body, None), None)
-=======
         definitions :+ FunDef(IdDef("main", fakeSpan), Many.empty(fakeSpan), Many.empty(fakeSpan), Many.empty(fakeSpan), Maybe.None(fakeSpan),
-          body, fullSpan), fullSpan)
->>>>>>> 7fc0b8b2
+          body, None, fullSpan), None, fullSpan)
     }
 
     def makeEval(source: Source, expr: Term): ModuleDecl = {
