package effekt

import effekt.context.Context
import effekt.util.messages.FatalPhaseError
import effekt.util.paths.{File, file}
import effekt.util.{getOrElseAborting, escape, OS, os}
import kiama.util.IO

/**
 * Interface used by [[Driver]] and [[EffektTests]] to run a compiled program.
 *
 * @tparam Executable the executable, as produced by [[BackendCompiler.compile]].
 */
trait Runner[Executable] {

  import scala.sys.process.*

  /**
   * Path to the standard library.
   *
   * @param root is the path of the Effekt compiler installation
   */
  def standardLibraryPath(root: File): File

  /**
   * File extension of generated files (e.g. "js", or "sml")
   */
  def extension: String

  /**
   * Additional includes the specific backend requires.
   *
   * @param stdlibPath is the path to the standard library
   */
  def includes(stdlibPath: File): List[File] = Nil

  /**
   * Modules this backend loads by default
   */
  def prelude: List[String] = List("effekt")

  /**
   * Creates a OS-specific script file that will execute the command when executed,
   * forwarding command line arguments.
   * `$SCRIPT_DIR` refers to the directory the script is in.
   * 
   * @return the actual name of the generated script (might be `!= name`)
   */
  def createScript(name: String, command: String*): String = os match {
    case OS.POSIX =>
      val computeScriptDir =
        """# Determine the directory of the script
          |SCRIPT_DIR=$(dirname "$(realpath "$0")")
          |""".stripMargin
      IO.createFile(name, s"#!/bin/sh\n${computeScriptDir}\n${command.mkString(" ")} \"$$@\"", true)
      name
    case OS.Windows =>
      val computeScriptDir =
        """setlocal enabledelayedexpansion
          |
          |:: Get the directory of the batch file
          |set "SCRIPT_DIR=%~dp0"
          |
          |:: Remove trailing backslash
          |set "SCRIPT_DIR=%SCRIPT_DIR:~0,-1%"
          |""".stripMargin
      val batName = name + ".bat"
      // replace UNIX-style variables in command: $SCRIPT_DIR  -->  %SCRIPT_DIR%
      val cmd = command.mkString(" ").replaceAll("\\$([A-Za-z_][A-Za-z0-9_]*)", "%$1%")
      IO.createFile(batName, s"@echo off\r\n${computeScriptDir}\r\n${cmd} %*")
      batName
  }

  /**
   * Should check whether everything is installed for this backend
   * to run. Should return Right(()) if everything is ok and
   * Left(explanation) if something is missing.
   */
  def checkSetup(): Either[String, Unit]

  /**
   * Builds a given executable and returns the resulting path to the executable.
   */
  def build(executable: Executable)(using Context): String

  /**
   * Runs the executable (e.g. the main file) by calling the build function.
   */
  def eval(executable: Executable)(using C: Context): Unit = {
    val execFile = build(executable)
    val valgrindArgs = Seq("--leak-check=full", "--quiet", "--log-file=valgrind.log", "--error-exitcode=1")
    val process = if (C.config.valgrind())
      Process("valgrind", valgrindArgs ++ (execFile +: Context.config.runArgs()))
    else
      Process(execFile, Context.config.runArgs())

    val exitCode = process.run(new ProcessLogger {

      override def out(s: => String): Unit = {
        C.config.output().emitln(s)
      }

      override def err(s: => String): Unit = System.err.println(s)

      override def buffer[T](f: => T): T = f

    }, connectInput = true).exitValue()

    if (exitCode != 0) {
      C.error(s"Process exited with non-zero exit code ${exitCode}.")
      if (C.config.valgrind()) C.error(s"Valgrind log:\n" ++ scala.io.Source.fromFile("valgrind.log").mkString)
    }
  }

  def canRunExecutable(command: String*): Boolean =
    try {
      Process(command).run(ProcessIO(out => (), in => (), err => ())).exitValue() == 0
    } catch { case _ => false }

  /**
   * Helper function to run an executable
   */
  def exec(command: String*)(using C: Context): Unit = try {
    val p = Process(command)
    C.config.output().emit(p.!!)
  } catch {
    case FatalPhaseError(e) => C.report(e)
  }

  /**
   * Try running a handful of names for a system executable; returns the first successful name,
   * if any.
   */
  def discoverExecutable(progs0: List[String], args: Seq[String]): Option[String] = {
    def go(progs: List[String]): Option[String] = progs match {
      case prog :: progs =>
        try { Process(prog +: args).!!; Some(prog) }
        catch case ioe => go(progs)
      case _ => None
    }
    go(progs0)
  }
}

object JSNodeRunner extends Runner[String] {
  import scala.sys.process.Process

  val extension = "mjs"

  def standardLibraryPath(root: File): File = root / "libraries" / "common"

  override def includes(path: File): List[File] = List(path / ".." / "js")

  override def prelude: List[String] = List("effekt", "option", "list", "result", "exception", "array", "string", "ref")

  def checkSetup(): Either[String, Unit] =
    if canRunExecutable("node", "--version") then Right(())
    else Left("Cannot find nodejs. This is required to use the JavaScript backend.")

  /**
   * Creates an executable `.mjs` file besides the given `.mjs` file ([[path]])
   * and then returns the absolute path of the created executable.
   */
  def build(path: String)(using C: Context): String =
    val out = C.config.outputPath().getAbsolutePath
<<<<<<< HEAD
    val mjsFilePath = (out / path).canonicalPath.escape
    // NOTE: This is a hack since this file cannot use ES imports & exports
    //       because it doesn't have the .mjs ending. Sigh.
    //       Also, we add the 'file://' prefix to satisfy Windows.
    val jsScript = s"import('file://${mjsFilePath}').then(({main}) => { main(); })"

    // create "executable" using shebang besides the .js file
=======
    val jsFilePath = (out / path).canonicalPath.escape
    val jsFileName = path.unixPath.split("/").last
    // create "executable" using shebang besides the .js file
    val jsScript = s"require('./${jsFileName}').main()"

>>>>>>> 4207ad2e
    os match {
      case OS.POSIX =>
        val shebang = "#!/usr/bin/env node"
        val jsScriptFilePath = mjsFilePath.stripSuffix(s".$extension")
        IO.createFile(jsScriptFilePath, s"$shebang\n$jsScript", true)
        jsScriptFilePath

      case OS.Windows =>
<<<<<<< HEAD
        val jsMainFilePath = mjsFilePath.stripSuffix(s".$extension") + "__main.mjs"
        val exePath = mjsFilePath.stripSuffix(s".$extension")
=======
        val jsMainFilePath = jsFilePath.stripSuffix(s".$extension") + "__main.js"
        val jsMainFileName = jsFileName.stripSuffix(s".$extension") + "__main.js"
        val exePath = jsFilePath.stripSuffix(s".$extension")
>>>>>>> 4207ad2e
        IO.createFile(jsMainFilePath, jsScript)
        createScript(exePath, "node", "$SCRIPT_DIR/" + jsMainFileName)
    }
}
object JSWebRunner extends Runner[String] {
  import scala.sys.process.Process

  val extension = "js"

  def standardLibraryPath(root: File): File = root / "libraries" / "common"

  override def prelude: List[String] = List("effekt", "option", "list", "result", "exception", "array", "string", "ref")

  def checkSetup(): Either[String, Unit] =
    Left("Running js-web code directly is not supported. Use `--compile` to generate a js file / `--build` to generate a html file.")

  /**
   * Creates an openable `.html` file besides the given `.js` file ([[path]])
   * and then errors out, printing it's path.
   */
  def build(path: String)(using C: Context): String =
    import java.nio.file.Path
    val out = C.config.outputPath().getAbsolutePath
    val jsFilePath = (out / path).unixPath
    val jsFileName = path.unixPath.split("/").last
    val htmlFilePath = jsFilePath.stripSuffix(s".$extension") + ".html"
    val mainName = "$" + jsFileName.stripSuffix(".js") + ".main"
    val htmlContent =
      s"""<!DOCTYPE html>
         |<html>
         |  <body>
         |    <script type="text/javascript" src="${jsFileName}"></script>
         |    <script type="text/javascript">
         |      window.onload=${mainName};
         |    </script>
         |  </body>
         |</html>
         |""".stripMargin
    IO.createFile(htmlFilePath, htmlContent, false)
    C.abort(s"Open file://${htmlFilePath} in your browser or include ${jsFilePath}.")
}

trait ChezRunner extends Runner[String] {
  val extension = "ss"

   def standardLibraryPath(root: File): File = root / "libraries" / "common"

  override def prelude: List[String] = List("effekt", "option", "list", "result", "exception", "array", "string", "ref")

  def checkSetup(): Either[String, Unit] =
    if canRunExecutable("scheme", "--help") then Right(())
    else Left("Cannot find scheme. This is required to use the ChezScheme backend.")

  /**
   * Creates an executable bash script besides the given `.ss` file ([[path]])
   * and returns the resulting absolute path.
   */
  def build(path: String)(using C: Context): String =
    val out = C.config.outputPath().getAbsolutePath
    val schemeFilePath = (out / path).canonicalPath.escape
    val exeScriptPath = schemeFilePath.stripSuffix(s".$extension")
    val schemeFileName = ("./" + (path.unixPath.split('/').last)).escape
    createScript(exeScriptPath, "scheme", "--script", "$SCRIPT_DIR/" + schemeFileName)
}

object ChezMonadicRunner extends ChezRunner {
  override def includes(path: File): List[File] = List(
    path / ".." / "chez" / "common",
    path / ".." / "chez" / "monadic")
}

object ChezCallCCRunner extends ChezRunner {
  override def includes(path: File): List[File] = List(
    path / ".." / "chez" / "common",
    path / ".." / "chez" / "callcc")
}
object ChezLiftRunner extends ChezRunner {
  override def includes(path: File): List[File] = List(
    path / ".." / "chez" / "common",
    path / ".." / "chez" / "lift")
}

object LLVMRunner extends Runner[String] {
  import scala.sys.process.Process

  val extension = "ll"

  def standardLibraryPath(root: File): File = root / "libraries" / "common"

  override def includes(path: File): List[File] = List(path / ".." / "llvm")

  override def prelude: List[String] = List("effekt", "option", "list", "result", "exception", "string") // "array", "ref")


  lazy val gccCmd = discoverExecutable(List("cc", "clang", "gcc"), List("--version"))
  lazy val llcCmd = discoverExecutable(List("llc", "llc-15", "llc-16"), List("--version"))
  lazy val optCmd = discoverExecutable(List("opt", "opt-15", "opt-16"), List("--version"))

  def checkSetup(): Either[String, Unit] =
    gccCmd.getOrElseAborting { return Left("Cannot find gcc. This is required to use the LLVM backend.") }
    llcCmd.getOrElseAborting { return Left("Cannot find llc. This is required to use the LLVM backend.") }
    optCmd.getOrElseAborting { return Left("Cannot find opt. This is required to use the LLVM backend.") }
    Right(())

  def libuvArgs(using C: Context): Seq[String] =
    val OS = System.getProperty("os.name").toLowerCase
    val libraries = C.config.gccLibraries.toOption.map(file).orElse {
      OS match {
        case os if os.contains("mac")  => Some(file("/opt/homebrew/lib"))
        case os if os.contains("win") => None
        case os if os.contains("linux") => Some(file("/usr/local/lib"))
        case os => None
      }
    }
    val includes = C.config.gccIncludes.toOption.map(file).orElse {
      OS match {
        case os if os.contains("mac")  => Some(file("/opt/homebrew/include"))
        case os if os.contains("win") => None
        case os if os.contains("linux") => Some(file("/usr/local/include"))
        case os => None
      }
    }
    (libraries, includes) match {
      case (Some(lib), Some(include)) => Seq(s"-L${lib.unixPath}", "-luv", s"-I${include.unixPath}")
      case _ =>
        C.warning(s"Cannot find libuv on ${OS}; please use --gcc-libraries and --gcc-includes to configure the paths for the libuv dylib and header files, respectively.")
        Seq()
    }

  /**
   * Compile the LLVM source file (`<...>.ll`) to an executable
   *
   * Requires LLVM and GCC to be installed on the machine.
   * Assumes [[path]] has the format "SOMEPATH.ll".
   */
  override def build(path: String)(using C: Context): String =

    val out = C.config.outputPath()
    val basePath = (out / path.stripSuffix(".ll")).unixPath
    val llPath  = basePath + ".ll"
    val optPath = basePath + ".opt.ll"
    val objPath = basePath + ".o"

    def missing(cmd: String) = C.abort(s"Cannot find ${cmd}. This is required to use the LLVM backend.")
    val gcc = gccCmd.getOrElse(missing("gcc"))
    val llc = llcCmd.getOrElse(missing("llc"))
    val opt = optCmd.getOrElse(missing("opt"))

    exec(opt, llPath, "-S", "-O2", "-o", optPath)
    exec(llc, "--relocation-model=pic", optPath, "-filetype=obj", "-o", objPath)

    val gccMainFile = (C.config.libPath / ".." / "llvm" / "main.c").unixPath
    val executableFile = basePath
    var gccArgs = Seq(gcc, gccMainFile, "-o", executableFile, objPath) ++ libuvArgs

    if (C.config.debug()) gccArgs ++= Seq("-fsanitize=address,leak,undefined", "-fstack-protector-all", "-Og", "-g")
    if (C.config.valgrind()) gccArgs ++= Seq("-O0", "-g")

    exec(gccArgs: _*)

    executableFile
}


object MLRunner extends Runner[String] {
  import scala.sys.process.Process

  val extension = "sml"

  def standardLibraryPath(root: File): File = root / "libraries" / "common"

  override def prelude: List[String] = List("effekt", "option", "list", "result", "exception", "array", "string", "ref")

  override def includes(path: File): List[File] = List(path / ".." / "ml")

  def checkSetup(): Either[String, Unit] =
    if canRunExecutable("mlton") then Right(())
    else Left("Cannot find mlton. This is required to use the ML backend.")

  /**
   * Compile the MLton source file (`<...>.sml`) to an executable.
   *
   * Requires the MLton compiler to be installed on the machine.
   * Assumes [[path]] has the format "SOMEPATH.sml".
   */
  override def build(path: String)(using C: Context): String =
    val out = C.config.outputPath()
    val buildFile = (out / "main.mlb").canonicalPath
    val executable = (out / "mlton-main").canonicalPath
    exec("mlton",
      "-default-type", "int64", // to avoid integer overflows
      "-output", executable, buildFile)
    executable
}<|MERGE_RESOLUTION|>--- conflicted
+++ resolved
@@ -163,21 +163,16 @@
    */
   def build(path: String)(using C: Context): String =
     val out = C.config.outputPath().getAbsolutePath
-<<<<<<< HEAD
     val mjsFilePath = (out / path).canonicalPath.escape
+    
+    // create "executable" using shebang besides the .js file
+    val mjsFileName = path.unixPath.split("/").last
+    
     // NOTE: This is a hack since this file cannot use ES imports & exports
     //       because it doesn't have the .mjs ending. Sigh.
     //       Also, we add the 'file://' prefix to satisfy Windows.
-    val jsScript = s"import('file://${mjsFilePath}').then(({main}) => { main(); })"
-
-    // create "executable" using shebang besides the .js file
-=======
-    val jsFilePath = (out / path).canonicalPath.escape
-    val jsFileName = path.unixPath.split("/").last
-    // create "executable" using shebang besides the .js file
-    val jsScript = s"require('./${jsFileName}').main()"
-
->>>>>>> 4207ad2e
+    val jsScript = s"import('file://${mjsFileName}').then(({main}) => { main(); })"
+
     os match {
       case OS.POSIX =>
         val shebang = "#!/usr/bin/env node"
@@ -186,14 +181,9 @@
         jsScriptFilePath
 
       case OS.Windows =>
-<<<<<<< HEAD
         val jsMainFilePath = mjsFilePath.stripSuffix(s".$extension") + "__main.mjs"
+        val jsMainFileName = mjsFileName.stripSuffix(s".$extension") + "__main.mjs"
         val exePath = mjsFilePath.stripSuffix(s".$extension")
-=======
-        val jsMainFilePath = jsFilePath.stripSuffix(s".$extension") + "__main.js"
-        val jsMainFileName = jsFileName.stripSuffix(s".$extension") + "__main.js"
-        val exePath = jsFilePath.stripSuffix(s".$extension")
->>>>>>> 4207ad2e
         IO.createFile(jsMainFilePath, jsScript)
         createScript(exePath, "node", "$SCRIPT_DIR/" + jsMainFileName)
     }
