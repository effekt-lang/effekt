--- conflicted
+++ resolved
@@ -144,13 +144,8 @@
   def parseExternDef(input: String)(using munit.Location): Def =
     parse(input, _.externDef())
 
-<<<<<<< HEAD
-  def parseInfo(input: String, positions: Positions = new Positions())(using munit.Location): Info =
+  def parseInfo(input: String)(using munit.Location): Info =
     parse(input, _.info())
-=======
-  def parseInfo(input: String)(using munit.Location): Info =
-    parse(input, _.info(parseCaptures = true))
->>>>>>> 6a5a659a
 
   // Custom asserts
   //
