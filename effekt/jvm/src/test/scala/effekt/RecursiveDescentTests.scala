package effekt

import effekt.lexer.TokenKind.*
import effekt.lexer.{Lexer, Token, TokenKind}
import effekt.source.*
import effekt.source.Origin.Synthesized
import kiama.util.{Positions, Source, StringSource}
import munit.Location

// DSL for creating code snippets with span annotations
object SpanSyntax {
  implicit class StringOps(val content: String) extends AnyVal {

    def sourceAndPosition: (Source, Int) = {
      val (source, positions) = content.sourceAndPositions

      if (positions.length != 1)
        throw new IllegalArgumentException("Exactly one marker line (with '" + "↑" + "') is required.")

      (source, positions.head)
    }

    def sourceAndSpan: (Source, Span) = {
      val (source, positions) = content.sourceAndPositions
      if (positions.length != 2)
        throw new IllegalArgumentException("Exactly two marker lines (with '" + "↑" + "') are required.")
      val start = positions(0)
      val end = positions(1)
      // The end of the span is exclusive, so we need to increment the character position.
      val span = Span(source, start, end + 1)
      (source, span)
    }

    def sourceAndPositions: (Source, Seq[Int]) = {
      val lines = content.stripMargin.split("\n").toBuffer
      val positions = scala.collection.mutable.ArrayBuffer[Int]()
      var lineIdx = 0
      var lineBytePos = 0
      while (lineIdx < lines.length) {
        val line = lines(lineIdx)
        if (line.contains("↑")) {
          if (lineIdx == 0)
            throw new IllegalArgumentException("Marker on first line cannot refer to a previous line.")
          // There may be multiple markers on the same line, so we need to record all of them.
          for (i <- line.indices if line(i) == '↑') {

            // Consider the following example snippet:
            //┌────────────────┐  = lines(lineIdx - 1).length  + 1
            //|def foo() ... \n|  = lineBytePos
            //     ↑
            positions += (lineBytePos - ( lines(lineIdx - 1).length  + 1 ) + i)
          }
          lines.remove(lineIdx)
          // adjust index because of removal
          lineIdx -= 1
        } else {
          // add the line length incremented by 1 for the new line \n symbol
          lineBytePos += lines(lineIdx).length + 1
        }
        lineIdx += 1
      }
      val newContent = lines.mkString("\n")
      (StringSource(newContent), positions.toList)
    }
  }

}


class RecursiveDescentTests extends munit.FunSuite {

  def parser(input: String, positions: Positions)(using munit.Location): RecursiveDescent = {
    val source = StringSource(input, "")
    val lexer = effekt.lexer.Lexer(source)
    val tokens = lexer.run()
    // TODO catch LexerError exception?
    new RecursiveDescent(positions, tokens, source)
  }

  def parse[R](input: String, f: RecursiveDescent => R, positions: Positions = new Positions())(using munit.Location): R =
    try {
      val p = parser(input, positions)
      val result = f(p)
      assert(p.peek(TokenKind.EOF), s"Did not consume everything: ${p.peek}")
      result
    } catch {
      case Fail(msg, pos) =>
        fail(s"Unexpected parse error (token index ${pos}): ${msg}")
    }

  def parseExpr(input: String, positions: Positions = new Positions())(using munit.Location): Term =
    parse(input, _.expr())

  def parseStmt(input: String, positions: Positions = new Positions())(using munit.Location): Stmt =
    parse(input, _.stmt())

  def parseStmts(input: String, positions: Positions = new Positions())(using munit.Location): Stmt =
    parse(input, _.stmts())

  def parseMatchPattern(input: String, positions: Positions = new Positions())(using munit.Location): MatchPattern =
    parse(input, _.matchPattern())

  def parseMatchClause(input: String, positions: Positions = new Positions())(using munit.Location): MatchClause =
    parse(input, _.matchClause())

  def parseReturnAnnotation(input: String, positions: Positions = new Positions())(using munit.Location): Effectful =
    parse(input, _.returnAnnotation())

  def parseValueType(input: String, positions: Positions = new Positions())(using munit.Location): ValueType =
    parse(input, _.valueType())

  def parseBlockType(input: String, positions: Positions = new Positions())(using munit.Location): BlockType =
    parse(input, _.blockType())

  def parseOpClause(input: String, positions: Positions = new Positions())(using munit.Location): OpClause =
    parse(input, _.opClause())

  def parseImplementation(input: String, positions: Positions = new Positions())(using munit.Location): Implementation =
    parse(input, _.implementation())

  def parseTry(input: String, positions: Positions = new Positions())(using munit.Location): Term =
    parse(input, _.tryExpr())

  def parseParams(input: String, positions: Positions = new Positions())(using munit.Location): (Many[Id], Many[ValueParam], Many[BlockParam]) =
    parse(input, _.params())

  def parseLambdaParams(input: String, positions: Positions = new Positions())(using munit.Location): (List[Id], List[ValueParam], List[BlockParam]) =
    parse(input, _.lambdaParams())

  def parseDefinition(input: String, positions: Positions = new Positions())(using munit.Location): Def =
    parse(input, _.definition())

  def parseDefinitions(input: String, positions: Positions = new Positions())(using munit.Location): List[Def] =
    parse(input, _.definitions())

  def parseToplevel(input: String, positions: Positions = new Positions())(using munit.Location): Def =
    parse(input, _.toplevel())

  def parseProgram(input: String, positions: Positions = new Positions())(using munit.Location): ModuleDecl =
    parse(input, _.program())

  def parseExternDef(input: String, positions: Positions = new Positions())(using munit.Location): Def =
    parse(input, _.externDef())

  // Custom asserts
  //
  //

  def equalModuloSpans(a: Any, b: Any): Boolean = {
    def eq(x: Any, y: Any): Boolean = (x, y) match {
      case (_: Span, _: Span) =>
        true

      case (xs: Iterable[_], ys: Iterable[_]) =>
        xs.size == ys.size && xs.iterator.zip(ys.iterator).forall { (x, y) => eq(x, y) }

      case (p1: Product, p2: Product) if p1.getClass == p2.getClass =>
        val f1 = p1.productIterator.toList
        val f2 = p2.productIterator.toList
        (f1.length == f2.length) && f1.zip(f2).forall((eq _).tupled)

      case _ =>
        x == y
    }

    eq(a, b)
  }

  def assertEqualModuloSpans[A, B](
    obtained: A,
    expected: B,
  )(implicit loc: Location, ev: B <:< A): Unit = {
    if (!equalModuloSpans(obtained, expected)) {
      failComparison(
        "Trees are not the same modulo spans",
        munitPrint(obtained),
        munitPrint(expected),
      )(loc)
    }
  }

  def assertNotEqualModuloSpans[A <: Tree, B <: Tree](
      obtained: A,
      expected: B,
    )(implicit loc: Location, ev: B <:< A): Unit = {
    if (equalModuloSpans(obtained, expected)) {
      failComparison(
        "Trees are the same modulo spans, but expected them to be different",
        munitPrint(obtained),
        munitPrint(expected),
      )(loc)
    }
  }

  // Snippet and span DSL
  //
  //

  import effekt.SpanSyntax.StringOps

  test("Correct cursor position") {
    val (_, cursor) =
      raw"""def main() = { println("Hello, world!") }
           |    ↑
           |""".sourceAndPosition

    assertEquals(cursor, 4)
  }

  test("Missing cursor throws exception") {
    intercept[IllegalArgumentException] {
      raw"""
           |def main() = { println("Hello, world!") }
           |""".sourceAndPosition
    }
  }

  test("Correct multiline span") {
    val (source, span) =
      raw"""There is some content here.
           |    ↑
           |And here.
           |    ↑
           |""".sourceAndSpan

    val textWithoutSpan =
      raw"""There is some content here.
           |And here.""".stripMargin

    assertEquals(span.from, 4)
    assertEquals(span.to, 33)
    assertEquals(source.content, textWithoutSpan)
  }

  test("Correct newline spans") {
    val (_, pos : Int) =
      "\n\n\n\n↑".sourceAndPosition

    assertEquals(pos, 3)
  }

  // Peek tests
  //
  //

  test("Peeking") {
    implicit def toToken(t: TokenKind): Token = Token(0, 0, t)
    def peek(tokens: Seq[Token], offset: Int): Token =
      new RecursiveDescent(new Positions, tokens, StringSource("", "test")).peek(offset)

    val tokens = List[Token](`(`, Space, Newline, `)`, Space, `=>`, EOF)
    assertEquals(peek(tokens, 0).kind, `(`)
    assertEquals(peek(tokens, 1).kind, `)`)
    assertEquals(peek(tokens, 2).kind, `=>`)
    assertEquals(peek(tokens, 3).kind, EOF)
  }

  test("Simple expressions") {
    parseExpr("42")
    parseExpr("f")
    parseExpr("f(a)")
    parseExpr("f(a, 42)")
    parseExpr("\\u0000")

    parseExpr("l.foreach { _ => 42 }")
    {
      val (source, pos) =
        raw"""loop { f }
             |↑   ↑  ↑↑
             |""".sourceAndPositions

      assertEquals(
        parseExpr(source.content),
        Call(IdTarget(IdRef(Nil, "loop", Span(source, pos(0), pos(1)))), Nil, Nil, List(Var(IdRef(Nil, "f", Span(source, pos(2), pos(3)))))))
    }

    assertNotEqualModuloSpans(
      parseExpr("f.m(a, 42)"),
      parseExpr("(f.m)(a, 42)"))

    assertEqualModuloSpans(
      parseExpr("f(a, 42)()"),
      parseExpr("(f(a, 42))()"))

    {
      val (source, pos) =
        raw"""foo.bar
             |↑  ↑↑  ↑
             |""".sourceAndPositions
      assertEquals(
        parseExpr(source.content),
        // At the moment uniform function call syntax is always a method call
        MethodCall(Var(IdRef(Nil, "foo", Span(source, pos(0), pos(1)))), IdRef(Nil, "bar", Span(source, pos(2), pos(3))), Nil, Nil, Nil))
    }

    parseExpr("resume(42)")
    parseExpr("in(42)")

    parseExpr("fun() { foo(()) }")

    parseExpr("10.seconds")

    parseExpr("[1,2,3]")
    parseExpr("[3,2,1,]")
    parseExpr("[]")
    parseExpr("[,]")
    intercept[Throwable] { parseExpr("[,1]") }
  }

  test("Boxing") {
    parseExpr("box f")
    parseExpr("unbox f")
    assertEqualModuloSpans(
      parseExpr("unbox box f"),
      parseExpr("unbox (box f)")
    )
    assertNotEqualModuloSpans(
      parseExpr("box { 42 }"),
      parseExpr("box {} { 42 }")
    )
    parseExpr("box { (x: Int) => x }")
    parseExpr("box new Fresh { def fresh() = \"42\" }")
    parseExpr("box foo()")
    parseExpr("box bar(1)")
    parseExpr("box baz(quux)")

    // { f } is parsed as a capture set and not backtracked.
    intercept[Throwable] { parseExpr("box { f }") }
  }

  test("Pattern matching") {
    parseExpr(
      """do raise(RuntimeError(), msg) match {}
        |""".stripMargin)

    parseExpr(
      """x match {
        |  case 0 => 42
        |  case _ => <{ "Test" }>
        |}
        |""".stripMargin)

    parseExpr(
          """x match {
            |  case 0 => { 42 }
            |  case 1 => { 1; 2 }
            |  case _ => 42
            |}
            |""".stripMargin)

    parseExpr(
      """x match {
        |  case Some(b) => acc = Cons(b, acc)
        |}
        |""".stripMargin)
  }

  test("Qualified names") {
    {
      val (source, span) =
        raw"""map
             |↑ ↑
             |""".sourceAndSpan
      assertEquals(parseExpr(source.content), Var(IdRef(List(), "map", span)))
    }
    {
      val (source, span) =
        raw"""list::map
             |↑       ↑
             |""".sourceAndSpan
      assertEquals(parseExpr(source.content), Var(IdRef(List("list"), "map", span)))
    }
    {
      val (source, span) =
        raw"""list::internal::map
             |↑                 ↑
             |""".sourceAndSpan
      assertEquals(parseExpr(source.content), Var(IdRef(List("list", "internal"), "map", span)))
    }
    {
      val (source, span) =
        raw"""list::internal::test
             |↑                  ↑
             |""".sourceAndSpan
      assertEquals(parseExpr(source.content), Var(IdRef(List("list", "internal"), "test", span)))
    }
  }

  test("Operator precedence") {
    parseExpr("1 + 1")

    assertEqualModuloSpans(
      parseExpr("1 + 2 + 3"),
      parseExpr("(1 + 2) + 3"))

    assertEqualModuloSpans(
      parseExpr("1 + 2 * 3"),
      parseExpr("1 + (2 * 3)"))

    assertEqualModuloSpans(
      parseExpr("1 + 2 * 3 == 4 + 5"),
      parseExpr("(1 + (2 * 3)) == (4 + 5)"))

    parseExpr("i = i + 1")

    parseExpr("compare(x, y) && go(next)")

    parseExpr("foo || bar")
  }

  test("Dangling else") {
    assertEqualModuloSpans(
      parseExpr("if (42) if (42) x else y"),
      parseExpr("if (42) (if (42) x else y) else ()"))
  }

  test("Simple statements") {
    parseStmt("42")
    parseStmt("return 42")
    parseStmt("{ f(); return 43 }")
    parseStmt("{ f(); 43 }")
  }

  test("Compound statements") {
    parseStmts(
      """ val x = { 42; 43 };
        | val y = f(x);
        | y
        |""".stripMargin)

    parseStmts(
      """with foo().baz;
        |bar()
        |""".stripMargin)

    parseStmts(
      """var x = baz;
        |return x
        |""".stripMargin)

    parseStmts(
      """var x in r = baz;
        |return x
        |""".stripMargin)

    // trailing semicolon
    parseStmts(
      """return x;
        |""".stripMargin)

    parseStmts("fun() { x = x + 1; x }")
  }

  test("Definition statements") {
    parseStmts(
      """val x = 42
        |type T = Int
        |()
        |""".stripMargin)

    parseStmts("val (left, right) = list; return left")

    parseStmts("val g: () => Unit / Exc at {exc} = fun() { closure() }; ()")
  }

  test("Semicolon insertion") {
    parseStmts("f(); return x")
    parseStmts(
      """var x = { baz }
        |return x
        |""".stripMargin)

    assertEqualModuloSpans(
      parseStmts(
        """f()
          |g()
          |""".stripMargin),
      parseStmts(
        """f();
          |return g()
          |""".stripMargin))

      parseStmts(
        """ val next = f() // Comment
          | g()
          |""".stripMargin)

    assertEqualModuloSpans(
      parseStmts(
        """f()
          |
          |()
          |""".stripMargin),
      parseStmts(
        """f();
          |
          |()
          |""".stripMargin))
  }

  test("Simple patterns") {
    parseMatchPattern("x")
    parseMatchPattern("Cons(x, y)")
    assertEqualModuloSpans(
      parseMatchPattern("_"),
      IgnorePattern())
    parseMatchPattern("Cons(x, Cons(x, Nil()))")

    {
      val (source, pos) =
        raw"""(left, Cons(x, right))
             |↑↑   ↑ ↑   ↑↑↑ ↑    ↑ ↑
             |""".sourceAndPositions
      assertEquals(
        parseMatchPattern(source.content),
        TagPattern(IdRef(List("effekt"), "Tuple2", Span(source, pos(0), pos(9), Synthesized)),
          List(AnyPattern(IdDef("left", Span(source, pos(1), pos(2)))),
            TagPattern(
              IdRef(List(), "Cons", Span(source, pos(3), pos(4))),
              List(AnyPattern(IdDef("x", Span(source, pos(5), pos(6)))),
                AnyPattern(IdDef("right", Span(source, pos(7), pos(8)))))
            ))))
    }
  }

  test("Block arguments") {
    parseExpr("map {f}")
    parseExpr("map {list::f}")
    parseExpr("map {f} {g}")
    parseExpr("map { f } { g }")
    parseExpr("map(x) { f } { g }")
    parseExpr("map(x) { return 42 }")
    parseExpr("map(x) { map(x) { return 42 } }")
  }

  test("Return annotations") {
    parseReturnAnnotation(": Int")
    parseReturnAnnotation(": Int / Exc")
    parseReturnAnnotation(": Int / { Exc }")
    parseReturnAnnotation(": Int / { Exc, State }")
    {
      val (source, pos) =
        raw""": Int / { Exc, State[T] }
             |  ↑  ↑    ↑  ↑ ↑    ↑↑↑↑ ↑
             |""".sourceAndPositions
      assertEquals(
        parseReturnAnnotation(source.content),
        Effectful(
          TypeRef(
            IdRef(Nil, "Int", Span(source, pos(0), pos(1))),
            Many.empty(Span(source, pos(1), pos(1)))
          ),
          Effects(
            TypeRef(
              IdRef(Nil, "Exc", Span(source, pos(2), pos(3))),
              Many.empty(Span(source, pos(3), pos(3)))
            ),
            TypeRef(
              IdRef(Nil, "State", Span(source, pos(4), pos(5))),
              Many(List(
                TypeRef(
                  IdRef(Nil, "T", Span(source, pos(6), pos(7))),
                  Many.empty(Span(source, pos(7), pos(7)))
                )
              ), Span(source, pos(5), pos(8)))
            )
          ),
          Span(source, pos.head, pos.last)
        )
      )
    }
  }

  test("Value types") {
    {
      val (source, pos) =
        raw"""Int
             |↑  ↑
             |""".sourceAndPositions
      assertEquals(
        parseValueType(source.content),
        TypeRef(IdRef(Nil, "Int", Span(source, pos(0), pos(1))), Many.empty(Span(source, pos(1), pos(1)))))
    }
    parseValueType("List[Int]")
    parseValueType("list::List[Int]")
    parseValueType("list::List[effekt::Int]")
  }

  test("Block types") {
    parseBlockType("Exc")
    parseBlockType("State[S]")
    parseBlockType("State[Int]")
    parseBlockType("() => Int")
    parseBlockType("(Int) => Int")
    parseBlockType("Int => Int")

    {
      val (source, pos) =
        raw"""(Int, String) => Int
             |↑↑  ↑ ↑     ↑↑   ↑  ↑
             |""".sourceAndPositions
      assertEquals(
        parseBlockType(source.content),
        FunctionType(Many.empty(Span(source, pos(0), pos(1))),
          Many(List(TypeRef(IdRef(Nil, "Int", Span(source, pos(1), pos(2))), Many.empty(Span(source, pos(2), pos(2)))),
            TypeRef(IdRef(Nil, "String", Span(source, pos(3), pos(4))), Many.empty(Span(source, pos(4), pos(4))))), Span(source, pos(0), pos(5))),
          Many.empty(Span(source, pos(5), pos(5))), TypeRef(IdRef(Nil, "Int", Span(source, pos(6), pos(7))), Many.empty(Span(source, pos(7), pos(7)))), Effects(Nil)))
    }

    parseBlockType("(Int, String) => Int / Exc")
    parseBlockType("[T](Int, String) => Int / { Exc, State[T] }")
    parseBlockType("=> Int")
    parseBlockType("{Exc} => Int")
    parseBlockType("{Exc} {Amb} => Int")
    parseBlockType("({Exc} {Amb} => Int)")
    parseBlockType("{Exc} {amb : Amb} => Int")
    parseBlockType("{exc:Exc} => Int")
    parseBlockType("[T] => T") // Not sure we want this...

    parseValueType("Exc at { a, b, c }")
    intercept[Throwable] { parseBlockType("Exc / Eff") }
    intercept[Throwable] { parseBlockType("Exc / {}") }

    parseValueType("() => (Exc at {}) / {} at { a, b, c }")

    assertEqualModuloSpans(
      parseValueType("() => Int at { a, b, c }"),
      parseValueType("(() => Int) at { a, b, c }"))

    // we purposefully cannot parse this:
    intercept[Throwable] { parseValueType("() => Int at { a, b, c } at {}") }

    parseValueType("() => (Int at { a, b, c }) at {}")
    parseValueType("(() => Int) at { a, b, c }")
    parseValueType("(() => Int at {}) => Int at { a, b, c }")

    parseValueType("() => Unit / Socket at {io, async, global}")
  }

  test("Params") {
    parseParams("()")
    intercept[Throwable] { parseParams("(x, y)") }
    parseParams("[A, B](x: A, y: B)")
    intercept[Throwable] { parseParams("[]") }
    // is this desirable?
    parseParams("[A]")


    parseLambdaParams("a")
    parseLambdaParams("(a)")
    parseLambdaParams("(a: Int)")
    parseLambdaParams("[T](a: Int)")
    parseLambdaParams("[T](a)")
    parseLambdaParams("[T]")
    parseLambdaParams("{f: Exc}")
    parseLambdaParams("[T]{f: Exc}")
  }

  test("Match clauses") {
    parseMatchClause("case x => 42")
    parseMatchClause("case Foo(x, y) => 42")
    parseMatchClause("case Foo(x, y) and x == 43 => 42")
    parseMatchClause("case Foo(Bar(42, true), _) and x == 43 => 42")
    parseMatchClause("case _ => 42")
    parseMatchClause("case a and a is Foo(bar) => 42")
    parseMatchClause("case outer::inner::Constructor(x) => x + 1")
    parseMatchClause("case () => 2")
  }

  test("Op clauses") {
    parseOpClause("def foo() = 42")
    parseOpClause("def foo[T]() = 42")
    parseOpClause("def foo[T](a) = 42")
    parseOpClause("def foo[T](a: Int) = 42")
    parseOpClause("def foo[T](a: Int, b) = 42")
    // TODO rebase!
    // parseOpClause("def foo[T](){f} = 42")
  }

  test("Implementations") {
    {
      val (source, span) =
        raw"""Foo {}
             |↑ ↑
             |""".sourceAndSpan
      assertEquals(
        parseImplementation(source.content),
        Implementation(TypeRef(IdRef(Nil, "Foo", span), Many.empty(Span(source, span.to, span.to))), Nil))
    }
    parseImplementation("Foo[T] {}")
    parseImplementation("Foo[T] { def bar() = 42 }")
    parseImplementation(
      """Foo[T] {
        |  def bar() = 42
        |  def baz() = 42
        |}""".stripMargin)

    parseImplementation("Foo[T] { case Get(x) => 43 }")

    // Doesn't work yet
    parseImplementation("Foo { x => 43 }".stripMargin)

    {
      val (source, pos) =
        raw"""Foo { 43 }
             |↑  ↑
             |""".sourceAndPositions
      assertEquals(
        parseImplementation(source.content),
        Implementation(
          TypeRef(IdRef(Nil, "Foo", Span(source, pos(0), pos(1))), Many.empty(Span(source, pos(1), pos(1)))),
          List(OpClause(IdRef(Nil, "Foo", Span(source, pos(0), pos(1), Synthesized)), Nil, Nil, Nil, None,
            Return(Literal(43, symbols.builtins.TInt)), IdDef("resume", Span(source, pos(1), pos(1)))))))
    }
  }

  test("Try expressions") {
    parseTry("try 42 with Eff { 42 }")
    parseTry("try { 42 } with Eff { 42 }")
    parseTry("try { 42 } with Empty {}")
    parseTry("try { 42 } with Eff { def op(x) = x + 42 }")
    parseTry(
      """try {
      |  val x = 42
      |  do op(x + 1)
      |} with Eff[A] {
      |  def op(x: A) = x
      |}
      """.stripMargin
    )
    parseTry(
      """try { do op(42) }
      with Eff1 {}
      with Eff2 { case Get(x) => x + 1 }
      with Eff3 { def op(x, y) = { x } def op2() = { () }}
      """
    )
  }

  test("Type definition") {
    parseDefinition("type A = Int")
    parseDefinition("type A[X] = Int")
    parseDefinition("type A[X] { Foo() }")
    parseDefinition(
      """type A[X] {
        |  Foo();
        |  Bar()
        |}
        |""".stripMargin)

    parseDefinition(
      """/// type A
        |type A[X] {
        |  /// Foo of A
        |  Foo();
        |
        |  /// Bar of A
        |  Bar()
        |}
        |""".stripMargin)

    parseDefinition(
      """type DATATYPE[X] {
        |  Foo()
        |  Bar()
        |}
        |""".stripMargin)
  }

  test("Namespaces") {
    parseDefinitions(
      """val x = 4
        |val y = 5
        |""".stripMargin)

    val nested = parseDefinitions(
      """namespace list {
        |  val x = 4
        |  val y = 5
        |}
        |""".stripMargin)

    val semi = parseDefinitions(
      """namespace list;
        |val x = 4
        |val y = 5
        |""".stripMargin)

    assertEqualModuloSpans(nested, semi)

    val nested2 = parseDefinitions(
      """namespace list {
        |  namespace internal {
        |
        |    val x = 4
        |    val y = 5
        |  }
        |}
        |""".stripMargin)

    val semi2 = parseDefinitions(
      """namespace list;
        |namespace internal;
        |
        |val x = 4
        |val y = 5
        |""".stripMargin)

    val semiInsertion = parseDefinitions(
      """namespace list
        |namespace internal
        |
        |val x = 4
        |val y = 5
        |""".stripMargin)

    assertEqualModuloSpans(nested2, semi2)
    assertEqualModuloSpans(nested2, semiInsertion)

    parseDefinitions(
      """val x = {
        |  namespace foo;
        |  val y = 4;
        |  foo::y
        |}
        |""".stripMargin)
  }

<<<<<<< HEAD
  test("Function definitions") {
    assertEquals(
      parseDefinition(
        """def foo = f
          |""".stripMargin),
      DefDef(IdDef("foo"), None, Var(IdRef(Nil, "f")), None))

    assertEquals(
      parseDefinition(
        """/// foo function
          |def foo = f
          |""".stripMargin),
      DefDef(IdDef("foo"), None, Var(IdRef(Nil, "f")), Some(" foo function")))
=======
  test("Definitions") {
    {
      val (source, pos) =
        raw"""def foo = f
             |    ↑  ↑  ↑↑
             |""".sourceAndPositions

      assertEquals(
        parseDefinition(source.content),
        DefDef(IdDef("foo", Span(source, pos(0), pos(1))), None, Var(IdRef(Nil, "f", Span(source, pos(2), pos(3))))))
    }
>>>>>>> 7fc0b8b2

    parseDefinition(
        """def foo: Exc = f
          |""".stripMargin)

    parseDefinition(
        """def foo() = e
          |""".stripMargin)

    parseDefinition(
        """def foo[T] = e
          |""".stripMargin)

    parseDefinition(
        """def foo[T](x: Int) = e
          |""".stripMargin)

    parseDefinition(
        """def foo[T](x: Int): String / {} = e
          |""".stripMargin)

    parseDefinition(
        """def op(): Int => Int at {greeter} / Greet = f
          |""".stripMargin
    )
  }

  test("Function definition"){
    val (source, pos) =
      raw"""def foo[T1, T2](x: T1, y: T2){b: => Unit}: Unit = <>
           |       ↑       ↑             ↑           ↑     ↑
           |""".sourceAndPositions

    val definition = parseDefinition(source.content)

    val funDef = definition match {
      case fd@FunDef(id, tparams, vparams, bparams, ret, body, span) => fd
      case other =>
        throw new IllegalArgumentException(s"Expected FunDef but got ${other.getClass.getSimpleName}")
    }
    assertEquals(funDef.tparams.span, Span(source, pos(0), pos(1)))
    assertEquals(funDef.vparams.span, Span(source, pos(1), pos(2)))
    assertEquals(funDef.bparams.span, Span(source, pos(2), pos(3)))
    assertEquals(funDef.ret.span, Span(source, pos(3), pos(4)))
  }

  test("Function definition with effects"){
    val (source, pos) =
      raw"""def foo{b: => Unit / bar}: Unit / bar = <>
           |       ↑                 ↑           ↑
           |""".sourceAndPositions

    val definition = parseDefinition(source.content)

    val funDef = definition match {
      case fd@FunDef(id, tparams, vparams, bparams, ret, body, span) => fd
      case other =>
        throw new IllegalArgumentException(s"Expected FunDef but got ${other.getClass.getSimpleName}")
    }
    assertEquals(funDef.bparams.span, Span(source, pos(0), pos(1)))
    assertEquals(funDef.ret.span, Span(source, pos(1), pos(2)))
  }

  test("Function definition without return type") {
    val (source, pos) =
      raw"""def foo{b: => Unit / bar} = <>
           |       ↑                 ↑
           |""".sourceAndPositions

    val definition = parseDefinition(source.content)

    val funDef = definition match {
      case fd@FunDef(id, tparams, vparams, bparams, ret, body, span) => fd
      case other =>
        throw new IllegalArgumentException(s"Expected FunDef but got ${other.getClass.getSimpleName}")
    }
    assertEquals(funDef.bparams.span, Span(source, pos(0), pos(1)))
    assertEquals(funDef.ret.span, Span(source, pos(1), pos(1)))
  }

  test("Function definition with whitespaces instead of return type") {
    val (source, pos) =
      raw"""def foo{b: => Unit / bar}      = <>
           |       ↑                 ↑
           |""".sourceAndPositions

    val definition = parseDefinition(source.content)

    val funDef = definition match {
      case fd@FunDef(id, tparams, vparams, bparams, ret, body, span) => fd
      case other =>
        throw new IllegalArgumentException(s"Expected FunDef but got ${other.getClass.getSimpleName}")
    }
    assertEquals(funDef.bparams.span, Span(source, pos(0), pos(1)))
    assertEquals(funDef.ret.span, Span(source, pos(1), pos(1)))
  }

  test("Toplevel definitions") {
    parseToplevel(
      """/// foo function
        |def foo() = ()
        |""".stripMargin)
    parseToplevel("def foo() = ()")
    parseToplevel(
      """/// Foo effect
        |effect Foo = {}
        |""".stripMargin)
    parseToplevel("effect Foo = {}")
    parseToplevel("effect Foo(): Int")
    parseToplevel(
      """/// Foo interface
        |interface Foo {}
        |""".stripMargin)
    parseToplevel("interface Foo {}")

    parseToplevel(
      """interface State {
        |  def get(): Int
        |  def set(n: Int): Unit
        |}
        |""".stripMargin)

    parseToplevel(
      """interface State[T] {
        |  def get(): T
        |  def set(n: T): Unit
        |}
        |""".stripMargin)

    parseToplevel(
      """/// State interface
        |interface State {
        |  /// get operation
        |  def get(): Int
        |
        |  /// set operation
        |  def set(n: Int): Unit
        |}
        |""".stripMargin)

    parseToplevel(
      """extern include "foo/text.txt"
        |""".stripMargin)
    parseToplevel(
      """/// include extern file
        |extern include "foo/text.txt"
        |""".stripMargin)

    parseToplevel("extern type Foo[S]")
    parseToplevel(
      """/// extern Foo type
        |extern type Foo[S]
        |""".stripMargin)
    parseToplevel("extern resource foo: Foo")
    parseToplevel(
      """/// extern Foo resource
        |extern resource foo: Foo
        |""".stripMargin)

    parseToplevel(
      """extern "function() { console.log('hey!'); }"
        |""".stripMargin)
    parseToplevel(
      """/// extern function
        |extern "function() { console.log('hey!'); }"
        |""".stripMargin)

    parseToplevel(
      """extern def foo(): Int = "bar ${test} baz ${bam}"
        |""".stripMargin)
    parseToplevel(
      """/// extern foo definition
        |extern def foo(): Int = "bar ${test} baz ${bam}"
        |""".stripMargin)

    parseToplevel(
      """/// list namespace
        |namespace list {
        |  val x = 4
        |  val y = 5
        |}
        |""".stripMargin)

  }

  test("Record definitions") {
    val rec =
      raw"""record Vec2d[T](x: T, y: T)
           |       ↑    ↑  ↑           ↑""".stripMargin
    val (source, pos) = rec.sourceAndPositions

    val definition = parseToplevel(source.content)
    val recordDef = definition match {
      case rd@RecordDef(id, tparams, fields) => rd
      case other =>
        throw new IllegalArgumentException(s"Expected RecordDef but got ${other.getClass.getSimpleName}")
    }
    assertEquals(recordDef.id.span, Span(source, pos(0), pos(1)))
    assertEquals(recordDef.tparams.span, Span(source, pos(1), pos(2)))
    assertEquals(recordDef.fields.span, Span(source, pos(2), pos(3)))
  }

  test("Programs") {
    // this is from examples/pos/builtins
    parseProgram(
      """module examples/pos/builtins
        |
        |type Color { Red(); Green(); Blue() }
        |
        |def main() = {
        |    println(1);
        |    println("foo");
        |    println(true);
        |    println(1 == 2);
        |    inspect(Red())
        |}
        |""".stripMargin)

    parseProgram(
      """// test comment
        |def foo() = 42
        |""".stripMargin)

    parseProgram(
      """module trailing_comment
        |
        |def main() = ()
        |
        |// foo""".stripMargin)

    parseProgram(
      """/// Module with Doc Comment
        |module commented_module
        |
        |def main() = ()
        |""".stripMargin)
  }

  test("Extern definition") {
    parseExternDef("extern {io} def read(s: String): Int = default { 42 } js { 1 + 1 } chez { 42 }")
    parseExternDef("extern \"console.log(42)\"")
    parseExternDef("extern \"\"\"console.log(42)\"\"\"")
    parseExternDef("extern type Complex")
    parseExternDef("extern type State[A]")
    parseExternDef("extern interface State[A]")
    parseExternDef("extern resource withFile: [A](String) { () => A } => A")
    parseExternDef("extern include \"path/to/file\"")
    parseExternDef("extern js \"\"\"console.log(42)\"\"\"")
    parseExternDef("extern pure def read(s: String): String = default { s }")
    parseExternDef("extern def read(s: String): String = \"${s}\"")
    parseProgram(
      "extern def println(value: String): Unit =" +
      "js \"$effekt.println(${value})\"" +
      "chez \"(println_impl ${value})\"" +
      "llvm \"\"\"call void @c_io_println_String(%Pos %value); ret %Pos zeroinitializer ; Unit\"\"\"" + "\n" +
      "extern js \"\"\" function \"\"\""
    )
  }
}<|MERGE_RESOLUTION|>--- conflicted
+++ resolved
@@ -826,21 +826,6 @@
         |""".stripMargin)
   }
 
-<<<<<<< HEAD
-  test("Function definitions") {
-    assertEquals(
-      parseDefinition(
-        """def foo = f
-          |""".stripMargin),
-      DefDef(IdDef("foo"), None, Var(IdRef(Nil, "f")), None))
-
-    assertEquals(
-      parseDefinition(
-        """/// foo function
-          |def foo = f
-          |""".stripMargin),
-      DefDef(IdDef("foo"), None, Var(IdRef(Nil, "f")), Some(" foo function")))
-=======
   test("Definitions") {
     {
       val (source, pos) =
@@ -850,9 +835,8 @@
 
       assertEquals(
         parseDefinition(source.content),
-        DefDef(IdDef("foo", Span(source, pos(0), pos(1))), None, Var(IdRef(Nil, "f", Span(source, pos(2), pos(3))))))
-    }
->>>>>>> 7fc0b8b2
+        DefDef(IdDef("foo", Span(source, pos(0), pos(1))), None, Var(IdRef(Nil, "f", None, Span(source, pos(2), pos(3)))), None))
+    }
 
     parseDefinition(
         """def foo: Exc = f
