package effekt

import effekt.context.Context
import effekt.core.Transformer
import effekt.lifted.LiftInference
import effekt.namer.Namer
import effekt.source.{ Elaborator, ModuleDecl }
import effekt.symbols.Module
import effekt.typer.{ PostTyper, PreTyper, Typer }
import effekt.util.messages.FatalPhaseError
import effekt.util.{ SourceTask, Task, VirtualSource, paths }
import effekt.generator.Backend
import effekt.generator.js.JavaScript
import kiama.output.PrettyPrinterTypes.Document
import kiama.util.{ Positions, Source }

/**
 * Intermediate results produced by the various phases.
 *
 * All phases have a source field, which is mostly used to invalidate caches based on the timestamp.
 */
enum PhaseResult {

  val source: Source

  /**
   * The result of [[Parser]] parsing a single file into a [[effekt.source.Tree]].
   */
  case Parsed(source: Source, tree: ModuleDecl)

  /**
   * The result of [[Namer]] resolving all names in a given syntax tree. The resolved symbols are
   * annotated in the [[Context]] using [[effekt.context.Annotations]].
   */
  case NameResolved(source: Source, tree: ModuleDecl, mod: symbols.Module)

  /**
   * The result of [[Typer]] type checking a given syntax tree.
   *
   * We can notice that [[NameResolved]] and [[Typechecked]] haave the same fields.
   * Like, [[Namer]], [[Typer]] writes to the types of each tree into the DB, using [[effekt.context.Annotations]].
   * This might change in the future, when we switch to elaboration.
   */
  case Typechecked(source: Source, tree: ModuleDecl, mod: symbols.Module)

  /**
   * The result of [[Transformer]] ANF transforming [[source.Tree]] into the core representation [[core.Tree]].
   */
  case CoreTransformed(source: Source, tree: ModuleDecl, mod: symbols.Module, core: effekt.core.ModuleDecl)

  /**
   * The result of running the [[Compiler.Middleend]] on all dependencies.
   */
  case AllTransformed(source: Source, main: PhaseResult.CoreTransformed, dependencies: List[PhaseResult.CoreTransformed])

  /**
   * The result of [[LiftInference]] transforming [[core.Tree]] into the lifted core representation [[lifted.Tree]].
   */
  case CoreLifted(source: Source, tree: ModuleDecl, mod: symbols.Module, core: effekt.lifted.ModuleDecl)

  /**
   * The result of [[effekt.generator.Backend]], consisting of a mapping from filename to output to be written.
   */
  case Compiled(source: Source, mainFile: String, outputFiles: Map[String, Document])
}
export PhaseResult.*

/**
 * The compiler for the Effekt language.
 *
 * The compiler is set up in the following large phases that consist itself of potentially multiple phases
 *
 *   1. Parser    (Source      -> source.Tree)  Load file and parse it into an AST
 *
 *   2. Frontend  (source.Tree -> source.Tree)  Perform name analysis, typechecking, region inference,
 *                                             and other rewriting of the source AST
 *
 *   3. Middleend (source.Tree -> core.Tree)    Perform an ANF transformation into core, and
 *                                             other rewritings on the core AST
 *
 *   4. Backend  (core.Tree   -> Document)     Generate code in a target language
 *
 * The compiler itself does not read from or write to files. This is important since, we need to
 * virtualize the file system to also run the compiler in the browser.
 *
 * - Reading files is performed by the mixin [[effekt.context.ModuleDB]], which is implemented
 *   differently for the JS and JVM versions.
 * - Writing to files is performed by the hook [[Compiler.saveOutput]], which is implemented
 *   differently for the JS and JVM versions.
 */
trait Compiler {

  /**
   * @note The result of parsing needs to be cached.
   *
   *       [[Intelligence]] uses both the results of [[getAST]] and [[runFrontend]].
   *       Since we associate trees and symbols by the *object identity* of the tree,
   *       running parser multiple times on the same input results in different trees.
   *       In consequence, the symbols can't be found anymore. To avoid this, we
   *       use a separate task for parsing.
   *
   *       Having access to the parse trees separately is also helpful for programs
   *       that fail in later phases (for instance type checking). This way some
   *       editor services can be provided, even in presence of errors.
   */
  private val CachedParser = Phase.cached("cached-parser") { Parser }

  /**
   * Frontend
   */
  private val Frontend = Phase.cached("frontend") {
    /**
     * Parses a file to a syntax tree
     *   [[Source]] --> [[Parsed]]
     */
    CachedParser andThen
      /**
       * Performs name analysis and associates Id-trees with symbols
       *    [[Parsed]] --> [[NameResolved]]
       */
      Namer andThen
      /**
       * Explicit box transformation
       *   [[NameResolved]] --> [[NameResolved]]
       */
      PreTyper andThen
      /**
       * Type checks and annotates trees with inferred types and effects
       *   [[NameResolved]] --> [[Typechecked]]
       */
      Typer andThen
      /**
       * Wellformedness checks (exhaustivity, non-escape)
       *   [[Typechecked]] --> [[Typechecked]]
       */
      PostTyper
  }

  /**
   * Middleend
   */
  val Middleend = Phase.cached("middleend", cacheBy = (in: Typechecked) => paths.lastModified(in.source)) {
    /**
     * Uses annotated effects to translate to explicit capability passing
     * [[Typechecked]] --> [[Typechecked]]
     */
    Elaborator andThen
    /**
     * Translates a source program to a core program
     * [[Typechecked]] --> [[CoreTransformed]]
     */
    Transformer
  }

  /**
   * Backend
   */
  def Backend(using C: Context): Backend = C.config.backend() match {
    case "js"           => effekt.generator.js.JavaScript
    case "chez-callcc"  => effekt.generator.chez.ChezSchemeCallCC
    case "chez-monadic" => effekt.generator.chez.ChezSchemeMonadic
    case "chez-lift"    => effekt.generator.chez.ChezSchemeLift
    case "llvm"         => effekt.generator.llvm.LLVM
    case "jit"          => effekt.generator.jit.JIT
  }

  object CoreDependencies extends Phase[CoreTransformed, AllTransformed] {
    val phaseName = "core-dependencies"

    def run(input: CoreTransformed)(using Context) = {
      val CoreTransformed(src, tree, mod, main) = input

      val dependencies = mod.dependencies flatMap { dep =>
        // We already ran the frontend on the dependencies (since they are discovered
        // dynamically). The results are cached, so it doesn't hurt dramatically to run
        // the frontend again. However, the indirection via dep.source is not very elegant.
        (Frontend andThen Middleend).apply(dep.source)
      }
      Some(AllTransformed(input.source, input, dependencies))
    }
  }

  object Aggregate extends Phase[AllTransformed, CoreTransformed] {
    val phaseName = "aggregate"

    def run(input: AllTransformed)(using Context) = {
      val CoreTransformed(src, tree, mod, main) = input.main
      val dependencies = input.dependencies.map(d => d.core)

      // collect all information
      var declarations: List[core.Declaration] = Nil
      var externs: List[core.Extern] = Nil
      var definitions: List[core.Definition] = Nil
      var exports: List[symbols.Symbol] = Nil

      (dependencies :+ main).foreach { module =>
        externs ++= module.externs
        declarations ++= module.declarations
        definitions ++= module.definitions
        exports ++= module.exports
      }

      val aggregated = core.ModuleDecl(main.path, Nil, declarations, externs, definitions, exports)

      // TODO in the future check for duplicate exports
      Some(CoreTransformed(src, tree, mod, aggregated))
    }
  }

  // Compiler Interface
  // ==================
  // As it is used by other parts of the language implementation.
  // All methods return Option, the errors are reported using the compiler context [[Context]].

  /**
   * Used by LSP server (Intelligence) to map positions to source trees
   */
  def getAST(source: Source)(using Context): Option[ModuleDecl] =
    CachedParser(source).map { res => res.tree }

  /**
   * Called by ModuleDB (and indirectly by Namer) to run the frontend for a
   * dependency.
   */
  def runFrontend(source: Source)(using Context): Option[Module] =
    Frontend(source).map { res => res.mod }

  /**
   * This is used from the JS implementation ([[effekt.LanguageServer]]) and also
   * from the LSP server ([[effekt.Server]]) after compilation.
   *
   * It does **not** generate files and write them using `saveOutput`!
   * This is achieved by `compileWhole`.
   */
  def compileSeparate(source: Source)(using C: Context): Option[(CoreTransformed, Document)] = C.config.backend() match {
    case "llvm" | "jit" =>
      (Frontend andThen Middleend andThen core.PolymorphismBoxing andThen CoreDependencies andThen Backend.separate).apply(source)
    case _ =>
      (Frontend andThen Middleend andThen CoreDependencies andThen Backend.separate).apply(source)
  }

  /**
   * Used by [[Driver]] and by [[Repl]] to compile a file
   */
  def compileWhole(source: Source)(using C: Context): Option[Compiled] = C.config.backend() match {
<<<<<<< HEAD
    case "llvm" | "jit" =>
      (Frontend andThen Middleend andThen core.PolymorphismBoxing andThen CoreDependencies andThen Aggregate andThen Backend.whole).apply(source)
=======
    case "llvm" =>
      (Frontend andThen Middleend andThen CoreDependencies andThen Aggregate andThen core.PolymorphismBoxing andThen Backend.whole).apply(source)
>>>>>>> a4c3cfed
    case _ =>
      (Frontend andThen Middleend andThen CoreDependencies andThen Aggregate andThen Backend.whole).apply(source)
  }

  def compileAll(source: Source)(using C: Context): Option[CoreTransformed] = C.config.backend() match {
<<<<<<< HEAD
    case "llvm" | "jit" =>
      (Frontend andThen Middleend andThen core.PolymorphismBoxing andThen CoreDependencies andThen Aggregate).apply (source)
=======
    case "llvm" =>
      (Frontend andThen Middleend andThen CoreDependencies andThen Aggregate andThen core.PolymorphismBoxing).apply (source)
>>>>>>> a4c3cfed
    case _ =>
      (Frontend andThen Middleend andThen CoreDependencies andThen Aggregate).apply(source)
  }
}<|MERGE_RESOLUTION|>--- conflicted
+++ resolved
@@ -243,25 +243,15 @@
    * Used by [[Driver]] and by [[Repl]] to compile a file
    */
   def compileWhole(source: Source)(using C: Context): Option[Compiled] = C.config.backend() match {
-<<<<<<< HEAD
     case "llvm" | "jit" =>
-      (Frontend andThen Middleend andThen core.PolymorphismBoxing andThen CoreDependencies andThen Aggregate andThen Backend.whole).apply(source)
-=======
-    case "llvm" =>
       (Frontend andThen Middleend andThen CoreDependencies andThen Aggregate andThen core.PolymorphismBoxing andThen Backend.whole).apply(source)
->>>>>>> a4c3cfed
     case _ =>
       (Frontend andThen Middleend andThen CoreDependencies andThen Aggregate andThen Backend.whole).apply(source)
   }
 
   def compileAll(source: Source)(using C: Context): Option[CoreTransformed] = C.config.backend() match {
-<<<<<<< HEAD
     case "llvm" | "jit" =>
-      (Frontend andThen Middleend andThen core.PolymorphismBoxing andThen CoreDependencies andThen Aggregate).apply (source)
-=======
-    case "llvm" =>
       (Frontend andThen Middleend andThen CoreDependencies andThen Aggregate andThen core.PolymorphismBoxing).apply (source)
->>>>>>> a4c3cfed
     case _ =>
       (Frontend andThen Middleend andThen CoreDependencies andThen Aggregate).apply(source)
   }
