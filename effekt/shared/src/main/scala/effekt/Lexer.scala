--- conflicted
+++ resolved
@@ -175,15 +175,9 @@
 
   val keywords = Vector(
     `let`, `true`, `false`, `val`, `var`, `if`, `else`, `while`, `type`, `effect`, `interface`,
-<<<<<<< HEAD
     `try`, `with`, `case`, `do`, `match`, `def`, `module`, `import`, `export`, `extern`,
     `include`, `record`, `box`, `return`, `region`, `resource`, `new`, `and`, `is`,
-    `namespace`, `pure`, `private`
-=======
-    `try`, `with`, `case`, `do`, `fun`, `match`, `def`, `module`, `import`, `export`, `extern`,
-    `include`, `record`, `box`, `unbox`, `return`, `region`, `resource`, `new`, `and`, `is`,
     `namespace`, `private`
->>>>>>> d8527bf8
   )
 
   val keywordMap: immutable.HashMap[String, TokenKind] =
