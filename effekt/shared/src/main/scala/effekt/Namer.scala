package effekt
package namer

/**
 * In this file we fully qualify source types, but use symbols directly
 */
import effekt.context.{Annotations, Context, ContextOps}
import effekt.context.assertions.*
import effekt.typer.Substitutions
import effekt.source.{Def, Id, IdDef, IdRef, Many, MatchGuard, ModuleDecl, Term, Tree, sourceOf}
import effekt.symbols.*
import effekt.util.messages.ErrorMessageReifier
import effekt.symbols.scopes.*

import scala.annotation.tailrec
import scala.collection.mutable
import scala.util.DynamicVariable

/**
 * The output of this phase: a mapping from source identifier to symbol
 *
 * It contains both, TermSymbols and TypeSymbols
 *
 * There is an important distinction between:
 *   - resolving: that is looking up symbols (might include storing the result into the symbolTable)
 *   - binding: that is adding a binding to the environment (lexical.Scope)
 *
 *
 * TODO we could split resolution in three phases
 * 1. only look at the declaration head of definitions in one scope
 * 2. look at the bodies of effect declarations and type definitions
 * 3. look into the bodies of functions
 */
object Namer extends Phase[Parsed, NameResolved] {

  val phaseName = "namer"

  def run(input: Parsed)(using Context): Option[NameResolved] = {
    val Parsed(source, tree) = input
    val mod = Module(tree, source)
    Context.using(module = mod, focus = tree) { resolve(mod) }
    Some(NameResolved(source, tree, mod))
  }

  /** Shadow stack of modules currently named, for detection of cyclic imports */
  private val currentlyNaming: DynamicVariable[List[ModuleDecl]] = DynamicVariable(List())
  /** Current parent definition (if any) */
  private val parentDefinitions: DynamicVariable[List[Def]] = DynamicVariable(List())
  /** Counter to disambiguate hole identifiers */
  private val holeCount: mutable.HashMap[String, Int] = mutable.HashMap[String, Int]()

  /**
   * Run body in a context where we are currently naming `mod`.
   * Produces a cyclic import error when this is already the case
   */
  private def recursiveProtect[R](mod: ModuleDecl)(body: => R)(using Context): R = {
    if (currentlyNaming.value.exists { m => m.span.source == mod.span.source }) {
      val cycle = mod :: currentlyNaming.value.takeWhile{ m => m.span.source != mod.span.source }.reverse
      Context.abort(
        pretty"""Cyclic import: ${mod.path} depends on itself, via:\n\t${cycle.map(_.path).mkString(" -> ")} -> ${mod.path}""")
    } else {
      currentlyNaming.withValue(mod :: currentlyNaming.value) {
        body
      }
    }
  }

  def resolve(mod: Module)(using Context): ModuleDecl = {
    val Module(decl, src) = mod
    val scope = scopes.toplevel(Context.module.namespace, builtins.rootBindings)

    Context.initNamerstate(scope)

    def importDependency(filePath: String) =
      val included = Context.moduleOf(filePath)

      // Fully qualified:
      //   include "foo/bar/baz.effekt" as foo::bar::baz
      scope.importAs(included.exports, included.namespace)

      // Bind the module itself:
      //   include "foo/bar/baz.effekt" as baz
      scope.importAs(included.exports, List(included.name.name))

      // Open it:
      //   import baz::*
      scope.importAll(included.exports)
      included

    // process the prelude (but don't if we are processing the prelude already)
    val preludes = Context.config.prelude()
    val isPrelude = preludes.contains(decl.path)

    val processedPreludes = if (!isPrelude) {
      preludes.map(importDependency)
    } else { Nil }

    // process all includes, updating the terms and types in scope
    val includes = decl.includes collect {
      case im @ source.Include(path, span) =>
        // [[recursiveProtect]] is called here so the source position is the recursive import
        val mod = Context.at(im) { recursiveProtect(decl){ importDependency(path) } }
        Context.annotate(Annotations.IncludedSymbols, im, mod)
        mod
    }

    holeCount.clear()
    Context.timed(phaseName, src.name) { resolve(decl) }

    // We only want to import each dependency once.
    val allIncludes = (processedPreludes ++ includes).distinct

    Context.module.exports(allIncludes, scope.exports)
    decl
  }

  /**
   * To allow mutually recursive definitions, here we only resolve the declarations,
   * not the bodies of functions.
   */
  def preresolve(d: Def)(using Context): Unit = Context.focusing(d) {

    case d @ source.ValDef(id, annot, binding, doc, span) =>
      ()

    case d @ source.VarDef(id, annot, binding, doc, span) =>
      ()

    case d @ source.RegDef(id, annot, region, binding, doc, span) =>
      ()

    case source.NamespaceDef(id, definitions, doc, span) =>
      Context.namespace(id.name) {
        definitions.foreach(preresolve)
      }

    // allow recursive definitions of objects
    case d @ source.DefDef(id, captures, annot, source.New(source.Implementation(interface, clauses, _), _), doc, span) =>
      val tpe = Context.at(interface) { resolveBlockRef(interface) }
      val cpts = captures.unspan.map { resolve }
      val sym = Binder.DefBinder(Context.nameFor(id), cpts, Some(tpe), d)
      Context.define(id, sym)

    case d @ source.DefDef(id, captures, annot, block, doc, span) =>
      ()

    case f @ source.FunDef(id, tparams, vparams, bparams, captures, annot, body, doc, span) =>
      val uniqueId = Context.nameFor(id)
      val cpts = captures.map { resolve }.unspan
      // we create a new scope, since resolving type params introduces them in this scope
      val sym = Context scoped {
        val tps = tparams map resolve
        // TODO resolve(ParamSection) loses structural information about value params and block params.
        //   we should refactor!
        val vps = vparams map resolve
        val bps = bparams map resolve
        val ret = Context scoped {
          Context.bindValues(vps)
          Context.bindBlocks(bps)
          annot map resolve
        }
        UserFunction(uniqueId, tps.unspan, vps.unspan, bps.unspan, cpts, ret.unspan.map { _._1 }, ret.unspan.map { _._2 }, f)
      }
      Context.define(id, sym)

    case decl @ source.InterfaceDef(id, tparams, ops, doc, span) =>
      val effectName = Context.nameFor(id)
      // we use the localName for effects, since they will be bound as capabilities
      val effectSym = Context scoped {
        val tps = tparams map resolve
        // we do not resolve the effect operations here to allow them to refer to types that are defined
        // later in the file
        Interface(effectName, tps.unspan, List(), decl)
      }
      Context.define(id, effectSym)

    case d @ source.TypeDef(id, tparams, tpe, doc, span) =>
      val tps = Context scoped { tparams map resolve }
      val alias = Context scoped {
        tps.foreach { t => Context.bind(t) }
        TypeAlias(Context.nameFor(id), tps, resolveValueType(tpe), d)
      }
      Context.define(id, alias)

    case d @ source.EffectDef(id, tparams, effs, doc, span) =>
      val tps = Context scoped { tparams map resolve }
      val alias = Context scoped {
        tps.foreach { t => Context.bind(t) }
        EffectAlias(Context.nameFor(id), tps, resolve(effs), d)
      }
      Context.define(id, alias)

    case d @ source.DataDef(id, tparams, ctors, doc, span) =>
      val typ = Context scoped {
        val tps = tparams map resolve
        // we do not resolve the constructors here to allow them to refer to types that are defined
        // later in the file
        DataType(Context.nameFor(id), tps.unspan, List(), d)
      }
      Context.define(id, typ)

    case d @ source.RecordDef(id, tparams, fields, doc, span) =>
      lazy val sym: Record = {
        val tps = Context scoped { tparams map resolve }
        // we do not resolve the fields here to allow them to refer to types that are defined
        // later in the file
        Record(Context.nameFor(id), tps.unspan, null, d)
      }
      Context.define(id, sym)

    case d @source.ExternType(id, tparams, doc, span) =>
      Context.define(id, Context scoped {
        val tps = tparams map resolve
        ExternType(Context.nameFor(id), tps.unspan, d)
      })

    case decl @ source.ExternInterface(id, tparams, doc, span) =>
      Context.define(id, Context scoped {
        val tps = tparams map resolve
        ExternInterface(Context.nameFor(id), tps, decl)
      })

<<<<<<< HEAD
    case d @ source.ExternDef(capture, id, tparams, vparams, bparams, ret, bodies, doc, span) =>
=======
    case d @ source.ExternDef(id, tparams, vparams, bparams, captures, ret, bodies, doc, span) => {
>>>>>>> 4a21a53f
      val name = Context.nameFor(id)
      val capt = resolve(captures)
      Context.define(id, Context scoped {
        val tps = tparams map resolve
        val vps = vparams map resolve
        val bps = bparams map resolve

        val (tpe, eff) = Context scoped {
          Context.bindBlocks(bps)
          resolve(ret)
        }

        ExternFunction(name, tps.unspan, vps.unspan, bps.unspan, tpe, eff, capt, bodies, d)
      })

    case d @ source.ExternResource(id, tpe, doc, span) =>
      val name = Context.nameFor(id)
      val btpe = resolveBlockType(tpe)
      val sym = ExternResource(name, btpe, d)
      Context.define(id, sym)
      Context.bindBlock(sym)

    case d @ source.ExternInclude(ff, path, Some(contents), _, doc, span) =>
      ()

    case d @ source.ExternInclude(ff, path, None, _, doc, span) =>
      // only load include if it is required by the backend.
      if (ff matches Context.compiler.supportedFeatureFlags) {
        d.contents = Some(Context.contentsOf(path).getOrElse {
          Context.abort(s"Missing include: ${path}")
        })
      } else {
        d.contents = None
      }
  }

  def resolve(m: source.ModuleDecl)(using Context): Unit = Context.focusing(m) {
    case source.ModuleDecl(path, includes, definitions, doc, span) =>
      definitions foreach { preresolve }
      definitions.foreach { resolve }
  }

  def resolve(s: source.Stmt)(using Context): Unit = Context.focusing(s) {

    case source.DefStmt(d, rest, span) =>
      // resolve declarations but do not resolve bodies
      preresolve(d)
      // resolve bodies
      resolve(d)
      resolve(rest)

    case source.ExprStmt(term, rest, span) =>
      resolve(term)
      resolve(rest)

    case source.Return(term, span) =>
      resolve(term)

    case source.BlockStmt(stmts, span) =>
      Context scoped { resolve(stmts) }
  }

  def resolve(d: source.Def)(using Context): Unit = withDefinition(d) {

    case d @ source.ValDef(id, annot, binding, doc, span) =>
      val tpe = annot.map(resolveValueType)
      resolve(binding)
      Context.define(id, ValBinder(Context.nameFor(id), tpe, d))


    // Local mutable state
    case d @ source.VarDef(id, annot, binding, doc, span) =>
      val tpe = annot.map(resolveValueType)

      resolve(binding)
      val sym = VarBinder(Context.nameFor(id), tpe, d)
      Context.define(id, sym)
      Context.bind(sym.capture)

    // allocation into a region
    case d @ source.RegDef(id, annot, region, binding, doc, span) =>
      val tpe = annot.map(resolveValueType)
      val reg = Context.resolveTerm(region) match {
        case t: BlockSymbol => t
        case _ => Context.abort("Region needs to be a block.")
      }

      resolve(binding)
      val sym = RegBinder(Context.nameFor(id), tpe, reg, d)

      Context.define(id, sym)

    // already has been preresolved (to enable recursive definitions)
    case d @ source.DefDef(id, captures, annot, source.New(impl, _), doc, span) =>
      resolve(impl)

    case d @ source.DefDef(id, captures, annot, binding, doc, span) =>
      val tpe = annot.map(resolveBlockType)
      resolve(binding)
      val cpts = captures.unspan.map { resolve }
      Context.define(id, DefBinder(Context.nameFor(id), cpts, tpe.unspan, d))

    // FunDef and InterfaceDef have already been resolved as part of the module declaration
    case f @ source.FunDef(id, tparams, vparams, bparams, captures, ret, body, doc, span) =>
      val sym = f.symbol
      Context.scopedWithName(id.name) {
        sym.tparams.foreach { p => Context.bind(p) }
        Context.bindValues(sym.vparams)
        Context.bindBlocks(sym.bparams)

        resolve(body)
      }

    case f @ source.ExternDef(id, tparams, vparams, bparams, captures, ret, bodies, doc, span) =>
      val sym = f.symbol
      Context.scopedWithName(id.name) {
        sym.tparams.foreach { p => Context.bind(p) }
        Context.bindValues(sym.vparams)
        Context.bindBlocks(sym.bparams)
        bodies.foreach {
          case source.ExternBody.StringExternBody(ff, body, span) => body.args.foreach(resolve)
          case source.ExternBody.EffektExternBody(ff, body, span) => resolve(body)
          case u: source.ExternBody.Unsupported => u
        }
      }

    case source.InterfaceDef(interfaceId, tparams, operations, doc, span) =>
      // symbol has already been introduced by the previous traversal
      val interface = Context.symbolOf(interfaceId).asInterface
      interface.operations = operations.map {
        case op @ source.Operation(id, tparams, vparams, bparams, ret, doc, span) => Context.at(op) {
          val name = Context.nameFor(id)

          val opSym = Context.scopedWithName(id.name) {
            // the parameters of the interface are in scope
            interface.tparams.foreach { p => Context.bind(p) }

            val tps = tparams map resolve

            val resVparams = vparams map resolve
            val resBparams = bparams map resolve

            // bring capture names in scope that are introduced by blockparameters
            resBparams.map { b => Context.bind(b.capture) }

            // The type parameters of an effect op are:
            //   1) all type parameters on the effect, followed by
            //   2) the annotated type parameters on the concrete operation
            val (result, effects) = resolve(ret)

            Operation(name, interface.tparams ++ tps.unspan, resVparams, resBparams, result, effects, interface, op)
          }

          // define in namespace ...
          Context.namespace(interfaceId.name) {
            Context.define(id, opSym)
          }
          // ... and bind outside
          Context.bind(opSym)
          opSym
        }
      }

    case source.NamespaceDef(id, definitions, doc, span) =>
      Context.namespace(id.name) {
        definitions.foreach(resolve)
      }

    // The type itself has already been resolved, now resolve constructors
    case d @ source.DataDef(typeId, tparams, ctors, doc, span) =>
      val data = d.symbol
      val constructors = ctors map {
        case c @ source.Constructor(id, tparams, ps, doc, span) =>
          val constructor = Context scoped {
            val name = Context.nameFor(id)
            val tps = tparams map resolve
            Constructor(name, data.tparams ++ tps.unspan, Nil, data, c)
          }
          // DataType::Constructor()
          Context.namespace(typeId.name) {
            Context.define(id, constructor)
          }
          constructor.fields = resolveFields(ps.unspan, constructor, false)
          constructor
      }
      // export DataType::{Constructor1, ...}
      constructors.foreach { c => Context.bind(c) }

      data.constructors = constructors

    // The record has been resolved as part of the preresolution step
    case d @ source.RecordDef(id, tparams, fs, doc, span) =>
      val record = d.symbol
      val name = Context.nameFor(id)
      val constructor = Constructor(name, record.tparams, Nil, record, d)
      // we define the constructor on a copy to avoid confusion with symbols
      Context.define(id.clone, constructor)
      record.constructor = constructor
      constructor.fields = resolveFields(fs.unspan, constructor, true)

    case source.TypeDef(id, tparams, tpe, doc, span)     => ()
    case source.EffectDef(id, tparams, effs, doc, span)  => ()
    case source.ExternType(id, tparams, doc, span)       => ()
    case source.ExternInterface(id, tparams, doc, span)  => ()
    case source.ExternResource(id, tpe, doc, span)       => ()
    case source.ExternInclude(ff, path, _, _, doc, span) => ()
  }

  def resolve(a: source.ValueArg)(using Context): Unit = Context.focusing(a) { _ =>
    resolve(a.value)
  }

  def resolve(t: source.Term)(using Context): Unit = Context.focusing(t) {

    case source.Literal(value, tpe, _) => ()

    case hole @ source.Hole(id, Template(strings, args), span) =>
      val h = Hole(Name.local(freshHoleId), hole)
      Context.addHole(h)
      Context.assignSymbol(id, h)
      Context scoped {
        args.foreach(resolve)
      }

    case source.Unbox(term, _) => resolve(term) // shouldn't occur since unbox is not part of the source

    case source.New(impl, _) => resolve(impl)

    case source.Match(scrutinees, clauses, default, _) =>
      scrutinees.foreach(resolve)
      clauses.foreach(resolve)
      Context.scoped { default.foreach(resolve) }

    case source.If(guards, thn, els, _) =>
      Context scoped { guards.foreach(resolve); resolve(thn) }
      Context scoped { resolve(els) }

    case source.While(guards, block, default, _) =>
      Context scoped { guards.foreach(resolve); resolve(block) }
      Context scoped { default foreach resolve }

    case tree @ source.TryHandle(body, handlers, _) =>
      handlers.foreach(resolve)

      Context scoped {

        // bind all annotated capabilities
        handlers.foreach { handler =>
          handler.capability.foreach { p =>
            Context.bindBlock(resolve(p))
          }
        }

        resolve(body)
      }

    case tree @ source.Region(name, body, _) =>
      val reg = BlockParam(Name.local(name.name), Some(builtins.TRegion), tree)
      Context.define(name, reg)
      Context scoped {
        Context.bindBlock(reg)
        resolve(body)
      }

    case f @ source.BlockLiteral(tparams, vparams, bparams, stmt, _) =>
      Context scoped {
        val tps = tparams map resolve
        val vps = vparams map resolve
        val bps = bparams map resolve

        Context.bindValues(vps)
        Context.bindBlocks(bps)

        resolve(stmt)
      }

    case source.Box(capt, block, _) =>
      capt foreach resolve
      resolve(block)

    // (2) === Bound Occurrences ===

    case source.Select(receiver, target, _) =>
      Context.panic("Cannot happen since Select is introduced later")

    case source.MethodCall(receiver, target, targs, vargs, bargs, _) =>
      resolve(receiver)

      // We are a bit context sensitive in resolving the method
      Context.focusing(target) { _ =>
        receiver match {
          case source.Var(id, _) => Context.resolveTerm(id) match {
            // (foo: ValueType).bar(args)  = Call(bar, foo :: args)
            case symbol: ValueSymbol =>
              if !Context.resolveOverloadedFunction(target)
              then Context.abort(pp"Cannot resolve function ${target}, called on a value receiver.")

            case symbol: RefBinder =>
              if !Context.resolveOverloadedFunction(target)
              then Context.abort(pp"Cannot resolve function ${target}, called on a receiver that is a reference.")

            // (foo: BlockType).bar(args)  = Invoke(foo, bar, args)
            case symbol: BlockSymbol =>
              if !Context.resolveOverloadedOperation(target)
              then Context.abort(pp"Cannot resolve operation ${target}, called on a receiver that is a computation.")
          }

          // expr.bar(args) = Call(bar, expr :: args)
          case term =>
            if !Context.resolveOverloadedFunction(target)
            then Context.abort(pp"Cannot resolve function ${target}, called on an expression.")
        }
      }
      targs foreach resolveValueType
      vargs foreach resolve
      bargs foreach resolve

    case source.Do(target, targs, vargs, bargs, _) =>
      Context.resolveEffectCall(target)
      targs foreach resolveValueType
      vargs foreach resolve
      bargs foreach resolve

    case source.Call(target, targs, vargs, bargs, _) =>
      Context.focusing(target) {
        case source.IdTarget(id)     => Context.resolveFunctionCalltarget(id)
        case source.ExprTarget(expr) => resolve(expr)
      }
      targs foreach resolveValueType
      vargs foreach resolve
      bargs foreach resolve

    case source.Var(id, _) => Context.resolveVar(id)

    case source.Assign(id, expr, _) => Context.resolveVar(id) match {
      case _: VarBinder | _: RegBinder => resolve(expr)
      case _: ValBinder | _: ValueParam => Context.abort(pretty"Can only assign to mutable variables, but ${id.name} is a constant.")
      case y: Wildcard => Context.abort(s"Trying to assign to a wildcard, which is not allowed.")
      case _ => Context.abort(s"Can only assign to mutable variables.")
    }
  }

  /**
   * Track the current top-level definition (if any)
   */
  def withDefinition[T](d: Def)(block: Def => T)(using Context): T =
    val defs = parentDefinitions.value
    parentDefinitions.withValue(d :: defs) {
      Context.focusing(d)(block)
    }

  // TODO move away
  def resolveFields(params: List[source.ValueParam], constructor: Constructor, defineAccessors: Boolean)(using Context): List[Field] = {
    val vps = Context scoped {
      // Bind the type parameters
      constructor.tparams.foreach { t => Context.bind(t) }
      params map resolveNonfunctionValueParam
    }

    (vps zip params) map {
      case (paramSym, paramTree) =>
        val fieldId = paramTree.id.clone
        val name = Context.nameFor(fieldId)
        val fieldSym = Field(name, paramSym, constructor, paramTree)
        if (defineAccessors) {
          Context.define(fieldId, fieldSym)
        } else {
          Context.assignSymbol(fieldId, fieldSym)
        }
        fieldSym
    }
  }

  def resolve(h: source.Handler)(using Context): Unit = h match {
    case source.Handler(capability, impl, _) =>
      resolve(impl)
      capability.foreach { param =>
        Context.bind(resolve(param))
      }
  }

  def resolve(i: source.Implementation)(using Context): Unit = Context.focusing(i) {
    case source.Implementation(interface, clauses, _) =>
      val eff: Interface = Context.at(interface) { resolveBlockRef(interface).typeConstructor.asInterface }

      clauses.foreach {
        case clause @ source.OpClause(op, tparams, vparams, bparams, ret, body, resumeId, _) => Context.at(clause) {

          // try to find the operation in the handled effect:
          eff.operations.find { o => o.name.toString == op.name } map { opSym =>
            Context.assignSymbol(op, opSym)
          } getOrElse {
            Context.abort(pretty"Operation ${op} is not part of interface ${eff}.")
          }
          Context scoped {
            val tps = tparams.map(resolve)
            val vps = vparams.map(resolve)
            val bps = bparams.map(resolve)
            Context.bindValues(vps)
            Context.bindBlocks(bps)
            Context.define(resumeId, ResumeParam(Context.module))
            resolve(body)
          }
        }
      }
  }

  /**
   * Resolve Parameters as part of resolving function signatures
   *
   * Since we annotate functions and effect declarations with resolved types, we need to
   * resolve the parameters.
   *
   * Importantly, resolving them will *not* add the parameters as binding occurence in the current scope.
   * This is done separately by means of `bind`
   */
  def resolve(params: List[source.Param])(using Context): List[Param] =
    params map resolve

  def resolve(param: source.Param)(using Context): Param = param match {
    case p: source.ValueParam => resolve(p)
    case p: source.BlockParam => resolve(p)
  }

  /**
   * Used for fields where "please wrap this in braces" is not good advice to be told by [[resolveValueType]].
   */
  def resolveNonfunctionValueParam(p: source.ValueParam)(using Context): ValueParam = {
    val sym = ValueParam(Name.local(p.id), p.tpe.map(tpe => resolveValueType(tpe, isParam = false)), decl = p)
    Context.assignSymbol(p.id, sym)
    sym
  }

  def resolve(p: source.ValueParam)(using Context): ValueParam = {
    val sym = ValueParam(Name.local(p.id), p.tpe.map(tpe => resolveValueType(tpe, isParam = true)), decl = p)
    Context.assignSymbol(p.id, sym)
    sym
  }
  def resolve(p: source.BlockParam)(using Context): BlockParam = {
    val sym: BlockParam = BlockParam(Name.local(p.id), p.tpe.map { tpe => resolveBlockType(tpe, isParam = true) }, p)
    Context.assignSymbol(p.id, sym)
    sym
  }

  def resolve(m: source.MatchClause)(using Context): Unit = Context.focusing(m) {
    case source.MatchClause(pattern, guards, body, _) =>
      val ps = resolve(pattern)
      Context scoped {
        // variables bound by patterns are available in the guards.
        ps.foreach { Context.bind }
        guards.foreach { resolve }

        // wellformedness: only linear patterns
        var names: Set[Name] = Set.empty
        ps foreach { p =>
          if (names contains p.name)
            Context.error(pp"Patterns have to be linear: names can only occur once, but ${p.name} shows up multiple times.")

          val cs = Context.allConstructorsFor(p.name)
          if (cs.nonEmpty) {
            Context.warning(pp"Pattern binds variable ${p.name}. Maybe you meant to match on equally named constructor of type ${cs.head.tpe}?")
          }
          names = names + p.name
        }

        Context scoped {
          resolve(body)
        }
      }
  }

  /**
   * Resolve pattern matching
   *
   * Returns the value params it binds
   */
  def resolve(p: source.MatchPattern)(using Context): List[ValueParam] = p match {
    case source.IgnorePattern(_)     => Nil
    case source.LiteralPattern(lit, _) => Nil
    case source.AnyPattern(id, _) =>
      val p = ValueParam(Name.local(id), None, decl = id)
      Context.assignSymbol(id, p)
      List(p)
    case source.TagPattern(id, patterns, _) =>
      Context.resolveTerm(id) match {
        case symbol: Constructor => ()
        case _ => Context.at(id) {
          Context.error("Can only pattern match on constructors of data types.")
        }
      }
      patterns.flatMap { resolve }
    case source.MultiPattern(patterns, _) =>
      patterns.flatMap { resolve }
  }

  def resolve(p: source.MatchGuard)(using Context): Unit = p match {
    case MatchGuard.BooleanGuard(condition, _) => resolve(condition)
    case MatchGuard.PatternGuard(scrutinee, pattern, _) =>
      resolve(scrutinee)
      val ps = resolve(pattern)
      ps.foreach { Context.bind }
  }

  /**
   * Resolve Types
   *
   * resolving a type means reconstructing the composite type (e.g. Effectful, ...) from
   * symbols, instead of trees.
   *
   * We de-alias on-the-fly in Namer so that aliases can never show up again in the remaining compiler.
   * This way error messages might suffer; however it simplifies the compiler a lot.
   */
  def resolveValueType(tpe: source.ValueType, isParam: Boolean = false)(using Context): ValueType = resolvingType(tpe) {
    case source.TypeRef(id, args, span) => Context.resolveType(id) match {
      case constructor: TypeConstructor => ValueTypeApp(constructor, args.unspan.map(resolveValueType))
      case id: TypeVar =>
        if (args.nonEmpty) {
          Context.abort(pretty"Type variables cannot be applied, but received ${args.size} arguments.")
        }
        ValueTypeRef(id)
      case TypeAlias(name, tparams, tpe, _) =>
        val targs = args.map(resolveValueType)
        if (tparams.size != targs.size) {
          Context.abort(pretty"Type alias ${name} expects ${tparams.size} type arguments, but got ${targs.size}.")
        }
        Substitutions.types(tparams, targs.unspan).substitute(tpe)
      case other =>
        Context.error(pretty"Expected value type, but got block type ${other}.")
        other match {
          case constructor: BlockTypeConstructor =>
            Context.info(pretty"Did you mean to box the interface ${constructor}, i.e. `${other} at {}`?")
          case _ => ()
        }

        // Dummy value type in order to aggregate more errors (see #947)
        ValueTypeApp(ErrorValueType(), Nil)
    }
    case source.ValueTypeTree(tpe, _) =>
      tpe
    // TODO reconsider reusing the same set for terms and types...
    case source.BoxedType(tpe, capt, _) =>
      BoxedType(resolveBlockType(tpe), resolve(capt))
    case other =>
      Context.error(pretty"Expected value type, but got ${describeType(other)}.")
      other match {
        case funTpe: source.FunctionType =>
          if isParam then Context.info(pretty"Did you mean to use braces in order to receive a block type `${funTpe.sourceOf}`?")
          Context.info(pretty"Did you mean to use a first-class, boxed function type `${funTpe.sourceOf} at {}`?")
        case source.Effectful(source.FunctionType(tparams, vparams, bparams, result, funEffects, _), effects, span ) =>
          val combinedEffects = prettySourceEffectSet(funEffects.effs.toSet ++ effects.effs.toSet)
          Context.info(pretty"A function type cannot have multiple effect sets, did you mean to use `/ ${combinedEffects}` instead of `/ ${funEffects.sourceOf} / ${effects.sourceOf}`?")
        case source.Effectful(source.BoxedType(tpe@source.FunctionType(tparams, vparams, bparams, result, funEffects, _), capt, _), effects, span) =>
          Context.info(pretty"Did you want to write a boxed type with effects, `${tpe.sourceOf} / ${effects.sourceOf} at ${capt.sourceOf}`?")
        case source.Effectful(innerTpe, eff, span) =>
          if isParam then Context.info(pretty"Did you mean to use braces and a function type `() => ${innerTpe.sourceOf} / ${eff.sourceOf}`?")
          Context.info(pretty"Did you mean to use a first-class, boxed type `() => ${innerTpe.sourceOf} at {} / ${eff.sourceOf}`?")
        case _ => ()
      }

      // Dummy value type in order to aggregate more errors (see #947)
      ValueTypeApp(ErrorValueType(), Nil)
  }
  def resolveValueType(tpe: source.ValueType)(using Context): ValueType = resolveValueType(tpe, isParam = false)

  def resolveBlockType(tpe: source.BlockType, isParam: Boolean = false)(using Context): BlockType = resolvingType(tpe) {
    case t: source.FunctionType  => resolve(t)
    case t: source.BlockTypeTree => t.eff
    case t: source.TypeRef => resolveBlockRef(t)
    case other =>
      Context.error(pretty"Expected block type, but got ${describeType(other)}.")
      other match
        case source.BoxedType(innerTpe, eff, _) =>
          if isParam then Context.info(pretty"Did you mean to use parentheses in order to receive a value type ${other.sourceOf}?")
          Context.info(pretty"Did you mean to use the block type ${innerTpe.sourceOf} without 'at ${eff.sourceOf}'?")
        case source.Effectful(source.FunctionType(tparams, vparams, bparams, result, funEffects, _), effects, span) =>
          val combinedEffects = prettySourceEffectSet(funEffects.effs.toSet ++ effects.effs.toSet)
          Context.info(pretty"A function type cannot have multiple effect sets, did you mean to use `/ ${combinedEffects}` instead of `/ ${funEffects.sourceOf} / ${effects.sourceOf}`?")
        case source.Effectful(source.BoxedType(tpe @ source.FunctionType(tparams, vparams, bparams, result, funEffects, _), capt, _), effects, span) =>
          Context.info(pretty"Did you want to write a boxed type with effects, `${tpe.sourceOf} / ${effects.sourceOf} at ${capt.sourceOf}`?")
        case source.Effectful(innerTpe, effs, span) =>
          // NOTE: We could use `isParam` to write a more precise message, but what exactly would it be?
          Context.info(pretty"Did you mean to use a function type () => ${innerTpe.sourceOf} / ${effs.sourceOf}?")
        case _ => ()

      // Dummy interface type in order to aggregate more errors (see #947)
      InterfaceType(ErrorBlockType(), Nil)
  }
  def resolveBlockType(tpe: source.BlockType)(using Context): BlockType = resolveBlockType(tpe, isParam = false)

  def resolve(funTpe: source.FunctionType)(using Context): FunctionType = resolvingType(funTpe) {
    /**
     * TODO share code with [[typer.Typer.makeFunctionType]]
     */
    case source.FunctionType(tparams, vparams, bparams, ret, effects, _) => Context scoped {
      val tps = tparams.map(resolve)
      val vps = vparams.map(resolveValueType)

      var cps: List[Capture] = Nil
      val bps = bparams.map {
        case (id, tpe) =>
          val name = id.map(Name.local).getOrElse(NoName)
          val cap = CaptureParam(name)
          cps = cps :+ cap
          resolveBlockType(tpe)
      }

      val effs = resolve(effects).distinct
      CanonicalOrdering(effs.toList) foreach { eff =>
        val cap = CaptureParam(eff.name)
        cps = cps :+ cap
      }

      cps foreach Context.bind

      val res = resolveValueType(ret)

      FunctionType(tps.unspan, cps, vps.unspan, bps.unspan, res, effs)
    }
  }

  def resolveBlockRef(tpe: source.TypeRef)(using Context): InterfaceType = resolvingType(tpe) { tpe =>
    resolveWithAliases(tpe) match {
      case Nil => Context.abort("Expected a single interface type, not an empty effect set.")
      case resolved :: Nil => resolved
      case _ => Context.abort("Expected a single interface type, arbitrary effect aliases are not allowed.")
    }
  }

  /**
   * Resolves a block reference into an interface type, potentially with effect aliases on the top level
   */
  def resolveWithAliases(tpe: source.TypeRef)(using Context): List[InterfaceType] = Context.at(tpe) {
    val resolved: List[InterfaceType] = tpe match {
      case source.TypeRef(id, args, span) => Context.resolveType(id) match {
        case EffectAlias(name, tparams, effs, _) =>
          if (tparams.size != args.size) {
            Context.abort(pretty"Effect alias ${name} expects ${tparams.size} type arguments, but got ${args.size}.")
          }
          val targs = args.map(resolveValueType)
          val subst = Substitutions.types(tparams, targs.unspan)
          effs.toList.map(subst.substitute)
        case i: BlockTypeConstructor => List(InterfaceType(i, args.unspan.map(resolveValueType)))
        case other =>
          Context.error(pretty"Expected an interface type, but got value type ${other}.")
          // Dummy interface type in order to aggregate more errors (see #947)
          List(InterfaceType(ErrorBlockType(), Nil))
      }
    }
    resolved.foreach(kinds.wellformed)
    resolved
  }

  def resolve(tpe: source.Effects)(using Context): Effects =
    Effects(tpe.effs.flatMap(resolveWithAliases).toSeq: _*) // TODO this otherwise is calling the wrong apply

  def resolve(e: source.Effectful)(using Context): (ValueType, Effects) =
    (resolveValueType(e.tpe), resolve(e.eff))

  def resolve(capt: source.CaptureSet)(using Context): CaptureSet = Context.at(capt) {
    val captResolved = CaptureSet(capt.captures.map { Context.resolveCapture }.toSet)
    Context.annotateResolvedCapture(capt)(captResolved)
    captResolved
  }

  /**
   * Resolves type variables, term vars are resolved as part of resolve(tree: Tree)
   */
  def resolve(id: Id)(using Context): TypeParam = Context.at(id) {
    val sym: TypeParam = TypeParam(Name.local(id))
    Context.define(id, sym)
    sym
  }

  def resolvingType[T <: source.Type, R <: symbols.Type](tpe: T)(f: T => R)(using Context): R = Context.at(tpe) {
    val res = f(tpe)
    Context.annotateResolvedType(tpe)(res)
    kinds.wellformed(res)
    res
  }

  // Used for nice error messages in Namer.resolve{Block,Value}Type.
  private def describeType(t: source.Type)(using Context): String = t match {
    case _: source.TypeRef => s"a type reference ${t.sourceOf}"
    case _: source.BoxedType => s"a boxed type ${t.sourceOf}"
    case _: source.FunctionType => s"a second-class function type ${t.sourceOf}"
    case _: source.Effectful => s"a type-and-effect annotation ${t.sourceOf}"

    // THESE TWO SHOULD NEVER BE USER-VISIBLE!
    case source.ValueTypeTree(tpe, _) => s"a value type tree ${tpe}"
    case source.BlockTypeTree(eff, _) => s"a block type tree ${eff}"
  }

  private def prettySourceEffectSet(effects: Set[source.TypeRef])(using Context) =
    effects.toList.map { _.sourceOf } match {
      case List(eff) => eff
      case Nil => "{}"
      case many => many.mkString("{", ", ", "}")
    }

  /**
   * Generate a fresh hole id that is unique in the current module.
   * Ideally, this id should be somewhat stable wrt. edits to the source code.
   * For this, we use the name of the current top-level definition, disambiguated by a counter that increments in
   * depth-first order as Namer traverses the syntax tree.
   */
  private def freshHoleId: String = {
    val prefix = parentDefinitions.value match {
      case Nil => "hole"
      case nonempty => nonempty.reverse.map(_.id.name).mkString("_")
    }
    val count = holeCount.getOrElseUpdate(prefix, 0)
    holeCount(prefix) = count + 1
    s"${prefix}${count}"
  }
}

/**
 * Environment Utils -- we use a mutable cell to express adding definitions more easily
 */
trait NamerOps extends ContextOps { Context: Context =>

  /**
   * The state of the namer phase
   */
  private var scope: Scoping = _

  private[namer] def initNamerstate(s: Scoping): Unit = {
    annotate(Annotations.HolesForFile, module.source, Nil)
    scope = s
  }

  /**
   * Override the dynamically scoped `in` to also reset namer state.
   * This is important since dependencies are resolved in a stack-like manner.
   */
  override def in[T](block: => T): T = {
    val before = scope
    val result = super.in(block)
    scope = before
    result
  }

  private[namer] def nameFor(id: IdDef): Name = scope.path match {
    case Some(path) => QualifiedName(path, id.name)
    case None => LocalName(id.name)
  }

  // Name Binding and Resolution
  // ===========================
  private[namer] def define(id: Id, s: TermSymbol): Unit = {
    assignSymbol(id, s)
    scope.define(id.name, s)
  }

  private[namer] def define(id: Id, s: TypeSymbol): Unit = {
    assignSymbol(id, s)
    scope.define(id.name, s)
  }

  private[namer] def bind(s: Capture): Unit = bind(s.name.name, s)

  private[namer] def bind(name: String, s: Capture): Unit = scope.define(name, s)

  private[namer] def bind(s: TermSymbol): Unit = scope.define(s.name.name, s)

  private[namer] def bind(s: TypeSymbol): Unit = scope.define(s.name.name, s)

  private[namer] def bindParams(params: List[Param]) =
    params.foreach { p => bind(p) }

  private[namer] def bindValues(params: List[ValueParam]) =
    params.foreach { p => bind(p) }

  private[namer] def bindValues(params: Many[ValueParam]): Unit =
    bindValues(params.unspan)

  private[namer] def bindBlocks(params: List[BlockParam]) =
    // bind the block parameter as a term
    params.foreach { bindBlock }

  private[namer] def bindBlocks(params: Many[BlockParam]): Unit =
    bindBlocks(params.unspan)

  private[namer] def bindBlock(p: TrackedParam) = {
    // bind the block parameter as a term
    bind(p)
    bind(p.capture)
  }
  private[namer] def bindBlock(name: String, p: TrackedParam) = {
    scope.define(name, p)
    scope.define(name, p.capture)
  }

  /**
   * Tries to find a _unique_ term symbol in the current scope under name id.
   * Stores a binding in the symbol table
   */
  private[namer] def resolveTerm(id: IdRef): TermSymbol = at(id) {
    val sym = scope.lookupFirstTerm(id)
    assignSymbol(id, sym)
    sym
  }

  private[namer] def addHole(h: Hole): Unit =
    val src = module.source
    val holesSoFar = annotationOption(Annotations.HolesForFile, src).getOrElse(Nil)
    annotate(Annotations.HolesForFile, src, holesSoFar :+ (h, scope.scope))

  private[namer] def allConstructorsFor(name: Name): Set[Constructor] = name match {
    case NoName => panic("Constructor needs to be named")
    case LocalName(name) => scope.allTermsFor(Nil, name).collect {
      case c: Constructor => c
    }
    case QualifiedName(prefix, name) => scope.allTermsFor(prefix, name).collect {
      case c: Constructor => c
    }
  }

  private[namer] def resolveAny(id: IdRef): Symbol = at(id) {
    val sym = scope.lookupFirst(id.path, id.name)
    assignSymbol(id, sym)
    sym
  }

  /**
   * Resolves a potentially overloaded method target
   */
  private[namer] def resolveOverloadedOperation(id: IdRef): Boolean = at(id) {
    val syms = scope.lookupOperation(id.path, id.name)

    val syms2 = if (syms.isEmpty) scope.lookupFunction(id.path, id.name) else syms

    if (syms2.nonEmpty) { assignSymbol(id, CallTarget(syms2.asInstanceOf)); true } else { false }
  }

  private[namer] def resolveOverloadedFunction(id: IdRef): Boolean = at(id) {
    val syms = scope.lookupFunction(id.path, id.name)

    val syms2 = if (syms.isEmpty) scope.lookupOperation(id.path, id.name) else syms

    // lookup first block param and do not collect multiple since we do not (yet?) permit overloading on block parameters
    val syms3 = if (syms2.isEmpty) List(scope.lookupFirstBlockParam(id.path, id.name)) else syms2

    if (syms3.nonEmpty) { assignSymbol(id, CallTarget(syms3.asInstanceOf)); true } else { false }
  }

  /**
   * Resolves a potentially overloaded function call
   */
  private[namer] def resolveFunctionCalltarget(id: IdRef): Unit = at(id) {
    val candidates = scope.lookupOverloaded(id, term => !term.isInstanceOf[Operation])

    resolveFunctionCalltarget(id, candidates) match {
      case Left(value) =>
        assignSymbol(id, value)
      case Right(blocks) =>
        if (blocks.isEmpty) {
          val ops = scope.lookupOperation(id.path, id.name).flatten

          // Provide specific info messages for operations
          ops.foreach { op =>
            info(pretty"There is an equally named effect operation ${op} of interface ${op.interface}. Use syntax `do ${id}()` to call it.")
          }

          // Always abort with the generic message
          abort(pretty"Cannot find a function named `${id}`.")
        }
        assignSymbol(id, CallTarget(blocks))
    }
  }

  /**
   * This function implements the scoping rules for blocks and values.
   *
   * 1) A single value in the tightest scope shadows blocks.
   *    i.e. { def foo() = ...; { val foo = ...; >>>foo<<< }}
   *    refers to the value foo
   *
   * 2) If the tighest scope contains blocks, then we will ignore all values
   *    and resolve to an overloaded target.
   */
  @tailrec
  private def resolveFunctionCalltarget(id: IdRef, candidates: List[Set[TermSymbol]]): Either[TermSymbol, List[Set[BlockSymbol]]] =

    // Mutable variables are treated as values, not as blocks. Maybe we should change the representation.
    def isValue(t: TermSymbol): Boolean = t.isInstanceOf[ValueSymbol] || t.isInstanceOf[RefBinder]
    def isBlock(t: TermSymbol): Boolean = t.isInstanceOf[BlockSymbol] && !t.isInstanceOf[RefBinder]

    candidates match {
      case Nil => Right(Nil)

      // should not occur by construction
      case terms :: rest if terms.isEmpty => resolveFunctionCalltarget(id, rest)

      case terms :: rest if terms.forall(isBlock) =>
        Right(candidates.map { scope => scope.collect { case b: BlockSymbol => b }}.filterNot(_.isEmpty))

      case terms :: rest if terms.exists(isValue) =>
        if (terms.exists(isBlock)) {
          panic("Should not happen by construction.")
        }
        // it is only a SINGLE value in the current scope => take it. It shadows blocks.
        if (terms.size == 1) {
          Left(terms.head)
        } else {
          abort(pretty"Multiple values with the same name $id in one scope. Values cannot be overloaded.")
        }

      case _ => panic("Should not happen")
    }

  /**
   * Resolves a potentially overloaded field access
   */
  private[namer] def resolveSelect(id: IdRef): Unit = at(id) {
    val syms = scope.lookupOverloaded(id, term => term.isInstanceOf[Field])

    if (syms.isEmpty) {
      abort(pretty"Cannot resolve field access ${id}")
    }

    assignSymbol(id, CallTarget(syms.asInstanceOf))
  }

  /**
   * Resolves a potentially overloaded call to an effect
   */
  private[namer] def resolveEffectCall(id: IdRef): Unit = at(id) {

    val syms = scope.lookupOperation(id.path, id.name)

    if (syms.isEmpty) {
      abort(pretty"Cannot resolve effect operation ${id}")
    }

    assignSymbol(id, CallTarget(syms.asInstanceOf))
  }

  /**
   * Variables have to be resolved uniquely
   */
  private[namer] def resolveVar(id: IdRef): TermSymbol = resolveTerm(id) match {
    case b: BlockParam => b // abort("Blocks have to be fully applied and can't be used as values.")
    case other         => other
  }

  private[namer] def resolveType(id: IdRef): TypeSymbol = at(id) {
    val sym = scope.lookupType(id)
    assignSymbol(id, sym)
    sym
  }

  private[namer] def resolveCapture(id: IdRef): Capture = at(id) {
    val sym = scope.lookupCapture(id)
    assignSymbol(id, sym)
    sym
  }

  private[namer] def scoped[R](block: => R): R = Context in {
    scope.scoped { block }
  }

  private[namer] def scopedWithName[R](name: String)(block: => R): R = Context in {
    scope.scoped(name, block)
  }

  private[namer] def namespace[R](name: String)(block: => R): R = Context in {
    scope.namespace(name) { block }
  }
}<|MERGE_RESOLUTION|>--- conflicted
+++ resolved
@@ -220,11 +220,7 @@
         ExternInterface(Context.nameFor(id), tps, decl)
       })
 
-<<<<<<< HEAD
-    case d @ source.ExternDef(capture, id, tparams, vparams, bparams, ret, bodies, doc, span) =>
-=======
-    case d @ source.ExternDef(id, tparams, vparams, bparams, captures, ret, bodies, doc, span) => {
->>>>>>> 4a21a53f
+    case d @ source.ExternDef(id, tparams, vparams, bparams, captures, ret, bodies, doc, span) =>
       val name = Context.nameFor(id)
       val capt = resolve(captures)
       Context.define(id, Context scoped {
