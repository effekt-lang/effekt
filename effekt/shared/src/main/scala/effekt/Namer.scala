--- conflicted
+++ resolved
@@ -257,20 +257,8 @@
       }
   }
 
-<<<<<<< HEAD
-  /**
-   * An effectful traversal with two side effects:
-   * 1) the passed environment is enriched with definitions
-   * 2) names are resolved using the environment and written to the table
-   */
-  def resolveGeneric(tree: Tree)(using Context): Unit = Context.focusing(tree) {
-
-    // (1) === Binding Occurrences ===
+  def resolve(m: source.ModuleDecl)(using Context): Unit = Context.focusing(m) {
     case source.ModuleDecl(path, includes, definitions, doc, span) =>
-=======
-  def resolve(m: source.ModuleDecl)(using Context): Unit = Context.focusing(m) {
-    case source.ModuleDecl(path, includes, definitions, span) =>
->>>>>>> de71fdb1
       definitions foreach { preresolve }
       definitions.foreach { resolve }
   }
@@ -326,13 +314,8 @@
       Context.define(id, sym)
 
     // already has been preresolved (to enable recursive definitions)
-<<<<<<< HEAD
     case d @ source.DefDef(id, annot, source.New(impl), doc, span) =>
-      resolveGeneric(impl)
-=======
-    case d @ source.DefDef(id, annot, source.New(impl)) =>
       resolve(impl)
->>>>>>> de71fdb1
 
     case d @ source.DefDef(id, annot, binding, doc, span) =>
       val tpe = annot.map(resolveBlockType)
@@ -399,12 +382,6 @@
         definitions.foreach(resolve)
       }
 
-<<<<<<< HEAD
-    case source.TypeDef(id, tparams, tpe, doc, span) => ()
-    case source.EffectDef(id, tparams, effs, doc, span) => ()
-
-=======
->>>>>>> de71fdb1
     // The type itself has already been resolved, now resolve constructors
     case d @ source.DataDef(id, tparams, ctors, doc, span) =>
       val data = d.symbol
@@ -430,18 +407,12 @@
       record.constructor = constructor
       constructor.fields = resolveFields(fs.unspan, constructor)
 
-<<<<<<< HEAD
-    case source.ExternType(id, tparams, doc, span) => ()
-    case source.ExternInterface(id, tparams, doc, span) => ()
-    case source.ExternResource(id, tpe, doc, span) => ()
+    case source.TypeDef(id, tparams, tpe, doc, span)     => ()
+    case source.EffectDef(id, tparams, effs, doc, span)  => ()
+    case source.ExternType(id, tparams, doc, span)       => ()
+    case source.ExternInterface(id, tparams, doc, span)  => ()
+    case source.ExternResource(id, tpe, doc, span)       => ()
     case source.ExternInclude(ff, path, _, _, doc, span) => ()
-=======
-    case source.TypeDef(id, tparams, tpe)     => ()
-    case source.EffectDef(id, tparams, effs)  => ()
-    case source.ExternType(id, tparams)       => ()
-    case source.ExternInterface(id, tparams)  => ()
-    case source.ExternResource(id, tpe)       => ()
-    case source.ExternInclude(ff, path, _, _) => ()
   }
 
   def resolve(t: source.Term)(using Context): Unit = Context.focusing(t) {
@@ -462,7 +433,6 @@
       scrutinees.foreach(resolve)
       clauses.foreach(resolve)
       Context.scoped { default.foreach(resolve) }
->>>>>>> de71fdb1
 
     case source.If(guards, thn, els) =>
       Context scoped { guards.foreach(resolve); resolve(thn) }
