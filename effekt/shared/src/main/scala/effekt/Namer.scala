--- conflicted
+++ resolved
@@ -303,21 +303,17 @@
       }
 
     case f @ source.ExternDef(capture, id, tparams, vparams, bparams, ret, bodies) =>
-<<<<<<< HEAD
-      if (!bodies.supportedByFeatureFlags(Context.compiler.supportedFeatureFlags)) {
-        val featureFlags = bodies.map(_.featureFlag)
-        //        Context.warning(pp"Extern definition ${id} is not supported as it is only defined for feature flags ${featureFlags.mkString(", ")}," +
-        //          pp"but the current backend only supports ${Context.compiler.supportedFeatureFlags.mkString(", ")}.")
-      }
-      bodies.foreach {
-        case source.ExternBody.StringExternBody(ff, _) if ff.isDefault =>
-          Context.warning(pp"Extern definition ${id} contains extern string without feature flag. This will likely not work in other backends, "
-            + pp"please annotate it with a feature flag (Supported by the current backend: ${Context.compiler.supportedFeatureFlags.mkString(", ")})")
-        case _ => ()
-      }
-
-=======
->>>>>>> 2739c479
+    //      if (!bodies.supportedByFeatureFlags(Context.compiler.supportedFeatureFlags)) {
+    //        val featureFlags = bodies.map(_.featureFlag)
+    //        //        Context.warning(pp"Extern definition ${id} is not supported as it is only defined for feature flags ${featureFlags.mkString(", ")}," +
+    //        //          pp"but the current backend only supports ${Context.compiler.supportedFeatureFlags.mkString(", ")}.")
+    //      }
+    //      bodies.foreach {
+    //        case source.ExternBody.StringExternBody(ff, _) if ff.isDefault =>
+    //          Context.warning(pp"Extern definition ${id} contains extern string without feature flag. This will likely not work in other backends, "
+    //            + pp"please annotate it with a feature flag (Supported by the current backend: ${Context.compiler.supportedFeatureFlags.mkString(", ")})")
+    //        case _ => ()
+    //      }
       val sym = f.symbol
       Context scoped {
         sym.tparams.foreach { p => Context.bind(p) }
