--- conflicted
+++ resolved
@@ -462,13 +462,8 @@
         Implementation(effect, clauses)
       }
     | idRef ~ maybeTypeParams ~ implicitResume ~ functionArg ^^ {
-<<<<<<< HEAD
       case id ~ tparams ~ resume ~ BlockLiteral(_, vparams, bparams, body) =>
-        val synthesizedId = IdRef(id.name)
-=======
-      case id ~ tparams ~ resume ~ BlockLiteral(_, vparams, _, body) =>
         val synthesizedId = IdRef(Nil, id.name)
->>>>>>> d8a1fba4
         val interface = BlockTypeRef(id, Nil) withPositionOf id
         Implementation(interface, List(OpClause(synthesizedId, tparams, vparams, bparams, None, body, resume) withPositionOf id))
       }
