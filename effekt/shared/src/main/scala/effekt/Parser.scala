--- conflicted
+++ resolved
@@ -1289,14 +1289,7 @@
         case id ~ SpannedTemplate(strs, args) =>
           val target = id.getOrElse(IdRef(Nil, "s", id.span.synthesized))
           val doLits = strs.map { s =>
-<<<<<<< HEAD
-            Do(IdRef(Nil, "literal", Span.missing(source)), Nil, List(ValueArg.Unnamed(StringLit(s, Span.missing(source)))), Nil, Span.missing(source))
-          }
-          val doSplices = args.map { arg =>
-            Do(IdRef(Nil, "splice", Span.missing(source)), Nil, List(ValueArg.Unnamed(arg)), Nil, Span.missing(source))
-=======
             Do(
-              None,
               IdRef(Nil, "literal", s.span.synthesized),
               Nil,
               List(ValueArg.Unnamed(StringLit(s.unspan, s.span))),
@@ -1306,14 +1299,12 @@
           }
           val doSplices = args.map { arg =>
             Do(
-              None,
               IdRef(Nil, "splice", arg.span.synthesized),
               Nil,
               List(ValueArg.Unnamed(arg.unspan)),
               Nil,
               arg.span.synthesized
             )
->>>>>>> 4a21a53f
           }
           val body = interleave(doLits, doSplices)
             .foldRight(
