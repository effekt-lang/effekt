--- conflicted
+++ resolved
@@ -452,16 +452,8 @@
       case id ~ (tparams ~ vparams ~ bparams) ~ ret ~ resume ~ body => OpClause(id, tparams, vparams, bparams, ret, body, resume)
     }
 
-<<<<<<< HEAD
-
-
-  lazy val clause: P[MatchClause] =
-    `case` ~/> pattern ~ (`=>` ~/> stmts) ^^ MatchClause.apply
-=======
   lazy val matchClause: P[MatchClause] =
     `case` ~/> matchPattern ~ many(`and` ~> matchGuard) ~ (`=>` ~/> stmts) ^^ MatchClause.apply
->>>>>>> ea9a6c64
-
 
   lazy val matchGuard: P[MatchGuard] =
     ( expr ~ (`is` ~/> matchPattern) ^^ MatchGuard.PatternGuard.apply
