package effekt

import effekt.context.Context
import effekt.lexer.*
import effekt.lexer.TokenKind.{`::` as PathSep, *}
import effekt.source.*
import effekt.source.Origin.Synthesized
import effekt.util.VirtualSource
import kiama.parsing.{Input, ParseResult}
import kiama.util.{Position, Range, Source}

import scala.annotation.{tailrec, targetName}
import scala.collection.mutable.ListBuffer
import scala.language.implicitConversions

/**
 * String templates containing unquotes `${... : T}`
 */
case class Template[+T](strings: List[String], args: List[T]) {
  def map[R](f: T => R): Template[R] = Template(strings, args.map(f))
}

case class SpannedTemplate[T](strings: List[Spanned[String]], args: List[Spanned[T]]) {
  def map[R](f: T => R): SpannedTemplate[R] = SpannedTemplate(strings, args.map(_.map(f)))
  def unspan: Template[T] = Template(strings.map(_.unspan), args.map(_.unspan))
}

case class Spanned[T](unspan: T, span: Span) {
  def map[R](f: T => R): Spanned[R] = Spanned(f(unspan), span)
}

object Parser extends Phase[Source, Parsed] {

  val phaseName = "parser"

  def run(source: Source)(implicit C: Context): Option[PhaseResult.Parsed] = source match {
    case VirtualSource(decl, _) => Some(decl)
    case source =>
      Context.timed(phaseName, source.name) {
        val tokens = effekt.lexer.Lexer.lex(source)
        val parser = new Parser(tokens, source)
        parser.parse(Input(source, 0))
      }
  } map { tree =>
    Parsed(source, tree)
  }
}


case class Fail(msg: String, position: Int) extends Throwable(null, null, false, false)
object Fail {
  def expectedButGot(expected: String, got: String, position: Int): Fail =
    Fail(s"Expected ${expected} but got ${got}", position)
}
case class SoftFail(message: String, positionStart: Int, positionEnd: Int)

class Parser(tokens: Seq[Token], source: Source) {

  var softFails: ListBuffer[SoftFail] = ListBuffer[SoftFail]()

  private def report(msg: String, fromPosition: Int, toPosition: Int, source: Source = source)(using C: Context) = {
    val from = source.offsetToPosition(tokens(fromPosition).start)
    val to = source.offsetToPosition(tokens(toPosition).end + 1)
    val range = Range(from, to)
    C.report(effekt.util.messages.ParseError(msg, Some(range)))
  }

  def parse(input: Input)(using C: Context): Option[ModuleDecl] = {
    def reportSoftFails()(using C: Context): Unit =
      softFails.foreach {
        case SoftFail(msg, from, to) => report(msg, from, to, source = input.source)
      }

    try {
      //println(input.tokens)
      //val before = System.currentTimeMillis()
      val res = Some(program())
      //val after = System.currentTimeMillis()
      //println(s"${input.source.name}: ${after - before}ms")

      // Report soft fails
      reportSoftFails()
      if softFails.isEmpty then res else None
    } catch {
      case Fail(msg, pos) =>
        // Don't forget soft fails!
        reportSoftFails()

        report(msg, pos, pos, source = input.source)
        None
    }
  }

  // here we need to convert to kiamas error format since REPL is defined in kiama
  def parseRepl(input: Input)(using C: Context): ParseResult[Tree] =
    try { kiama.parsing.Success(repl(), input) } catch {
      case Fail(msg, pos) => kiama.parsing.Error(msg, input.copy(offset = pos))
    }

  var currentLabel: Option[String] = None

  extension[T](inline p: => T) inline def labelled(inline label: String): T = {
    val labelBefore = currentLabel
    if (currentLabel.isEmpty) {
      currentLabel = Some(label)
    }
    val res = p
    currentLabel = labelBefore
    res
  }

  // Interfacing with the token stream
  // ---------------------------------

  // always points to the latest non-space position
  var position: Int = 0

  def recover(tokenKind: TokenKind, tokenPosition: Int): TokenKind = tokenKind match {
    case TokenKind.Error(err) =>
      val recoveredKind = err match {
        case LexerError.UnterminatedStringLike(kind) => recover(kind, tokenPosition) // for nested errors
        case LexerError.UnterminatedComment => TokenKind.Comment("<unterminated>")
        case LexerError.EmptyCharLiteral => TokenKind.Chr('?')
        case LexerError.MultipleCodePointsInChar => TokenKind.Chr('?')
        case LexerError.InvalidIntegerFormat => TokenKind.Integer(0)
        case LexerError.InvalidDoubleFormat => TokenKind.Float(java.lang.Double.NaN)
        case _ => fail(err.message)
      }

      // NOTE: This relies on the fact that the `fail` above ^ throws!
      softFail(err.message, tokenPosition, tokenPosition)
      recoveredKind
    case _ => tokenKind
  }

  extension(token: Token) def failOnErrorToken(tokenPosition: Int = position): Token =
    token.kind match {
      case TokenKind.Error(err) => token.copy(kind = recover(token.kind, tokenPosition))
      case _                    => token
    }

  def peek: Token = tokens(position).failOnErrorToken(position)

  /**
   * Negative lookahead
   */
  def lookbehind(offset: Int): Token =
    tokens(position - offset)

  /**
   * Peeks n tokens ahead of the current one.
   */
  def peek(offset: Int): Token =
    @tailrec
    def go(position: Int, offset: Int): Token =
      if position >= tokens.length then fail("Unexpected end of file")

      tokens(position).failOnErrorToken(position) match {
        case token if isSpace(token.kind) => go(position + 1, offset)
        case token if offset <= 0 => token
        case _ => go(position + 1, offset - 1)
      }

    go(position, offset)

  // the previously consumed token
  var previous: Option[Token] = {
    if position == 0 then None
    else Some(tokens(position).failOnErrorToken(position))
  }
  // The current position, the position after the previous token
  // The `+ 1` is needed since positions by lexer are inclusive, but kiama is exclusive
  def pos(): Int = previous.map(_.end + 1).getOrElse(0)

  def peek(kind: TokenKind): Boolean =
    peek.kind == kind
  def peek(offset: Int, kind: TokenKind): Boolean =
    peek(offset).kind == kind

  def hasNext(): Boolean = position < tokens.length
  def next(): Token =
    val t = tokens(position).failOnErrorToken(position)
    skip()
    t

  /**
   * Skips the current token and then all subsequent whitespace
   */
  def skip(): Unit =
    previous = Some(tokens(position))
    position += 1
    currentLabel = None
    spaces()

  def isSpace(kind: TokenKind): Boolean =
    kind match {
      case TokenKind.Space | TokenKind.Comment(_) | TokenKind.Newline => true
      case _ => false
    }

  @tailrec
  final def spaces(): Unit = if hasNext() then peek.kind match {
    case kind if isSpace(kind) => position += 1; spaces()
    case _ => ()
  }

  def consume(kind: TokenKind): Unit =
    if !hasNext() then fail(s"Expected ${kind}, but reached end of file")
    if (peek.kind != kind) {
      fail(explain(kind), peek.kind) // s"Expected ${explain(kind)} but got ${explain(t.kind)}")
    }
    val t = next()
    ()

  inline def expect[T](expected: String)(inline f: PartialFunction[TokenKind, T]): T =
    val kind = peek.kind
    if f.isDefinedAt(kind) then { skip(); f(kind) } else fail(expected, kind)

  /* The actual parser itself
  * ------------------------
  * We use the following naming conventions for nonterminals:
  *
  *  - maybe[...]s: zero or more times
  *  - [...]s: one or more times
  *  - [...]opt: optional type annotation
  *
  * Furthermore, we try to adhere to the following conventions:
  * - Use `backtrack` with caution and as a last resort. Try to disambiguate the grammar by using `peek` and also try to
  *   only use `backtrack` on "shallow" non-terminals, that is, not on a non-terminal containing an expression,
  *   a statement or a type.
  * - For the same reason, there is no function `manyWhile[T](p: => T): List[T]` but only
  *   `manyWhile[T](p: => T, predicate: => Boolean): List[T]` as this one does not use backtracking.
  * - Use `fail` for reporting errors.
  * - Functions consuming tokens have an empty parameter list `()`, functions that do not, have no parameter list (e.g. peek)
  * - All non-terminals are to use the `nonterminal` function for keeping track of positions.
  */

  // tokens that delimit a statement
  def returnPosition: Boolean = peek(`}`) || peek(`}$`) || peek(`case`) || peek(`}>`) || peek(EOF)

  /**
   * Statements
   */
  def stmts(inBraces: Boolean = false): Stmt =
    nonterminal:
      (peek.kind match {
        case `{` => BlockStmt(braces { stmts(inBraces = true) }, span())
        case `val`  => valStmt(inBraces)
        case _ if isDefinition && inBraces => DefStmt(definition(), semi() ~> stmts(inBraces), span())
        case _ if isDefinition => fail("Definitions are only allowed, when enclosed in braces.")
        case `with` => withStmt(inBraces)
        case `var`  => DefStmt(varDef(noInfo()), semi() ~> stmts(inBraces), span())
        case `return` =>
          // trailing semicolon only allowed when in braces
          `return` ~> Return(expr() <~ (if inBraces then maybeSemi()), span())
        case `}` | `}$` if inBraces => // Unexpected end of <STMTS> =>
          // insert a synthetic `return ()` into the block
          Return(UnitLit(span().emptyAfter.synthesized), span().emptyAfter.synthesized)
        // for now we do not allow multiple expressions in single-statement mode.
        // That is, we rule out
        //     def foo() =
        //       expr;
        //       expr
        case _ if !inBraces =>
          Return(expr(), span())
        case _ =>
          val e = expr()
          semi()
          if returnPosition then Return(e, span())
          else ExprStmt(e, stmts(inBraces), span())
      }) labelled "statements"

  // ATTENTION: here the grammar changed (we added `with val` to disambiguate)
  // with val <ID> (: <TYPE>)? = <EXPR>; <STMTS>
  // with val (<ID> (: <TYPE>)?...) = <EXPR>
  // with <EXPR>; <STMTS>
  def withStmt(inBraces: Boolean): Stmt = `with` ~> peek.kind match {
    case `val` =>
      val params = (`val` ~> peek.kind match {
        case `(` => valueParamsOpt()
        case _ => List(valueParamOpt()) // TODO copy position
      })
      desugarWith(params, Nil, `=` ~> expr(), semi() ~> stmts(inBraces), span())

    case `def` =>
      val params = (`def` ~> peek.kind match {
        case `{` => blockParamsOpt()
        case _ => List(blockParamOpt()) // TODO copy position
      })
      desugarWith(Nil, params, `=` ~> expr(), semi() ~> stmts(inBraces), span())

    case _ => desugarWith(Nil, Nil, expr(), semi() ~> stmts(inBraces), span())
  }

  def desugarWith(vparams: List[ValueParam], bparams: List[BlockParam], call: Term, body: Stmt, withSpan: Span): Stmt = call match {
     case m@MethodCall(receiver, id, tps, vargs, bargs, callSpan) =>
       Return(MethodCall(receiver, id, tps, vargs, bargs :+ (BlockLiteral(Nil, vparams, bparams, body, body.span.synthesized)), callSpan), withSpan.synthesized)
     case c@Call(callee, tps, vargs, bargs, callSpan) =>
       Return(Call(callee, tps, vargs, bargs :+ (BlockLiteral(Nil, vparams, bparams, body, body.span.synthesized)), callSpan), withSpan.synthesized)
     case Var(id, varSpan) =>
       val tgt = IdTarget(id)
       Return(Call(tgt, Nil, Nil, (BlockLiteral(Nil, vparams, bparams, body, body.span.synthesized)) :: Nil, varSpan), withSpan.synthesized)
     case Do(effect, id, targs, vargs, bargs, doSpan) =>
      Return(Do(effect, id, targs, vargs, bargs :+ BlockLiteral(Nil, vparams, bparams, body, body.span.synthesized), doSpan), withSpan.synthesized)
     case term =>
       Return(Call(ExprTarget(term), Nil, Nil, (BlockLiteral(Nil, vparams, bparams, body, body.span.synthesized)) :: Nil, term.span.synthesized), withSpan.synthesized)
  }

  def maybeSemi(): Unit = if isSemi then semi()
  def isSemi: Boolean = peek.kind match {
    // \n   ; while
    //
    case `;` => true
    // foo }
    //     ^
    case t if returnPosition => true

    // \n   while
    //      ^
    case _ => lookbehind(1).kind == Newline
  }
  def semi(): Unit = peek.kind match {
    // \n   ; while
    //
    case `;` => consume(`;`)
    // foo }
    //     ^
    case t if returnPosition => ()

    // \n   while
    //      ^
    case _ if lookbehind(1).kind == Newline => ()

    case _ => fail("Expected terminator: `;` or a newline")
  }

  def stmt(): Stmt =
    nonterminal:
      {
        if peek(`{`) then BlockStmt(braces { stmts(inBraces = true) }, span())
        else when(`return`) { Return(expr(), span()) } { Return(expr(), span()) }
      } labelled "statement"

  /**
   * Main entry point for the repl.
   */
  def repl(): Tree =
    nonterminal:
       // skip spaces at the start
       spaces()
       val res = peek.kind match {
         case t if isToplevel => toplevel()
         case `import` => includeDecl()
         case _ => expr()
       }
       // NOTE: This means we expected EOF, but there's still some stuff left over.
       if peek(`EOF`) then res else fail("Unexpected item")

  /**
   * Main entry point
   */
  def program(): ModuleDecl =
    nonterminal:
      // skip spaces at the start
      spaces()
      shebang()
      spaces()

      // potential documentation for the file / module
      documented() { info =>
        val (name, moduleInfo, unusedInfo) = peek.kind match {
          case `module` =>
            consume(`module`)
            (moduleName(), info, None)
          case `import` if info.nonEmpty =>
            softFail("Imports cannot be documented", span().from, span().to)
            (defaultModulePath, noInfo(), None)
          case _ =>
            (defaultModulePath, noInfo(), Some(info))
        }

        val imports = manyWhile(includeDecl(), `import`)

        val definitions = unusedInfo match {
          case Some(info) if info.nonEmpty => toplevelDefs(info)
          case _ => toplevelDefs()
        }

        if (!peek(`EOF`)) {
          // NOTE: This means we expected EOF, but there's still some _stuff_ left over.
          softFailWith("Expected top-level definition") {
            manyUntil({ skip() }, `EOF`)
          }
        }

        ModuleDecl(name, imports, definitions, moduleInfo.onlyDoc().doc, span())
      }

  @tailrec
  private def shebang(): Unit =
    peek.kind match {
      case Shebang(_) => consume(peek.kind); shebang()
      case _ => ()
    }

  // we are purposefully not using File here since the parser needs to work both
  // on the JVM and in JavaScript
  def defaultModulePath: String =
    val baseWithExt = source.name.split("[\\\\/]").last
    baseWithExt.split('.').head

  def includeDecl(): Include =
    nonterminal:
      Include(`import` ~> moduleName(), span())

  def moduleName(): String =
    some(ident, `/`).mkString("/") labelled "module name"

  def isToplevel: Boolean = peek.kind match {
    case `val` | `fun` | `def` | `type` | `effect` | `namespace` | `interface` | `type` | `record` | `var` | `include` | `extern` => true
    case _ => false
  }

  def toplevel(): Def =
    documented(): doc =>
      toplevelDef(doc)

  private def toplevelDef(info: Info): Def =
      peek.kind match {
        case _ if info.isExtern.nonEmpty => externDef(info)
        case `val`       => valDef(info)
        case `def`       => defDef(info)
        case `interface` => interfaceDef(info)
        case `type`      => typeOrAliasDef(info)
        case `record`    => recordDef(info)
        case `effect`    => effectOrOperationDef(info)
        case `namespace` => namespaceDef(info)
        case `var`       => backtrack {
          softFailWith("Mutable variable declarations are currently not supported on the toplevel.") {
            varDef(info)
          }
        } getOrElse fail("Mutable variable declarations are currently not supported on the toplevel.")
        case _ => fail("Expected a top-level definition")
      }

  private def toplevelDefs(): List[Def] =
    documented(): info =>
      toplevelDefs(info)

  private def toplevelDefs(info: Info): List[Def] =
    nonterminal:
      peek.kind match {
        case `namespace` =>
          consume(`namespace`)
          val id = idDef()
          peek.kind match {
            case `{` =>
              val defs = braces(toplevelDefs())
              val df = toplevelDefs()
              NamespaceDef(id, defs, info, span()) :: df
            case _   =>
              val defs = toplevelDefs()
              List(NamespaceDef(id, defs, info, span()))
          }
        case _ if info.isExtern.nonEmpty || isToplevel =>
          nonterminal { toplevelDef(info) } :: toplevelDefs()
        case _ => Nil
      }

  def isDefinition: Boolean = peek.kind match {
    case `val` | `def` | `type` | `effect` => true
    case `interface` | `type` | `record` =>
      val kw = peek.kind
      fail(s"Only supported on the toplevel: ${kw.toString} declaration.")
    case _ => false
  }

  def definition(): Def =
    documented(): info =>
      peek.kind match {
        case `val`       => valDef(info)
        case `def`       => defDef(info)
        case `type`      => typeOrAliasDef(info)
        case `effect`    => effectDef(info)
        case _ => fail("Expected definition")
      }

  def definitions(): List[Def] =
    nonterminal:
      manyWhile(definition(), isDefinition)

  def functionBody: Stmt = stmts() // TODO error context: "the body of a function definition"

  def valDef(info: Info): Def =
    ValDef(`val` ~> idDef(), maybeValueTypeAnnotation(), `=` ~> stmt(), info.onlyDoc(), span())

  /**
   * In statement position, val-definitions can also be destructing:
   *   i.e. val (l, r) = point(); ...
   */
  def valStmt(inBraces: Boolean): Stmt =
<<<<<<< HEAD
    documented(): info =>
      val startPos = pos()
      val startMarker = nonterminal { new {} }
=======
    documented(parseCaptures = false): info =>
      val startPos = peek.start
>>>>>>> 6a5a659a
      def simpleLhs() = backtrack {
        // Make sure there's either a `:` or `=` next, otherwise goto `matchLhs`
        def canCut: Boolean = peek(`:`) || peek(`=`)
        `val` ~> idDef() <~ (if !canCut then fail("Expected a `:` or a `=`"))
      } map { id =>
          val tpe = maybeValueTypeAnnotation() <~ `=`
          val binding = stmt()
          val endPos = pos()
          val valDef = ValDef(id, tpe, binding, info.onlyDoc(), Span(source, startPos, endPos))
          DefStmt(valDef, { semi(); stmts(inBraces) }, span())
      }
      def matchLhs() =
        (`val` ~> matchPattern()) ~ manyWhile(`and` ~> matchGuard(), `and`) <~ `=` match {
          case AnyPattern(id, _) ~ Nil =>
            val binding = stmt()
            val endPos = pos()
            val valDef = ValDef(id, None, binding, info.onlyDoc(), Span(source, startPos, endPos))
            DefStmt(valDef, { semi(); stmts(inBraces) }, span())
          case p ~ guards =>
            // matches do not support doc comments, so we ignore `info`
            val sc = expr()
            val endPos = pos()
            val default = when(`else`) { Some(stmt()) } { None }
            val body = semi() ~> stmts(inBraces)
            val clause = MatchClause(p, guards, body, Span(source, p.span.from, sc.span.to))
            val matching = Match(List(sc), List(clause), default, Span(source, startPos, endPos, Synthesized))
            Return(matching, span().synthesized)
        }

      simpleLhs() getOrElse matchLhs()


  def varDef(info: Info): Def =
    (`var` ~> idDef()) ~ maybeValueTypeAnnotation() ~ when(`in`) { Some(idRef()) } { None } ~ (`=` ~> stmt()) match {
      case id ~ tpe ~ Some(reg) ~ expr => RegDef(id, tpe, reg, expr, info.onlyDoc(), span())
      case id ~ tpe ~ None ~ expr      => VarDef(id, tpe, expr, info.onlyDoc(), span())
    }

  def defDef(info: Info): Def =
    val id = consume(`def`) ~> idDef()

    def isBlockDef: Boolean = peek(`:`) || peek(`=`)

    if isBlockDef then
      // (: <VALUETYPE>)? `=` <EXPR>
      DefDef(id, maybeBlockTypeAnnotation(), `=` ~> expr(), info, span())
    else
      // [...](<PARAM>...) {...} `=` <STMT>>
      val (tps, vps, bps) = params()
      val captures = maybeCaptureSet()
      FunDef(id, tps, vps, bps, captures, maybeReturnAnnotation(), `=` ~> stmts(), info, span())


  // right now: data type definitions (should be renamed to `data`) and type aliases
  def typeOrAliasDef(info: Info): Def =
    val id ~ tps = (`type` ~> idDef()) ~ maybeTypeParams()

    peek.kind match {
      case `=` => `=` ~> TypeDef(id, tps.unspan, valueType(), info, span())
      case _ => DataDef(id, tps, braces { manyUntil({ constructor() <~ semi() }, `}`) }, info, span())
    }

  def recordDef(info: Info): Def =
    RecordDef(`record` ~> idDef(), maybeTypeParams(), valueParams(), info, span())

  def constructor(): Constructor =
    documented(): info =>
      Constructor(idDef(), maybeTypeParams(), valueParams(), info.onlyDoc().doc, span()) labelled "constructor"

  // On the top-level both
  //    effect Foo = {}
  // and
  //    effect Foo(): Int
  // are allowed. Here we simply backtrack, since effect definitions shouldn't be
  // very long and cannot be nested.
  def effectOrOperationDef(info: Info): Def = {
    // We used to use `effect Foo { def a(); def b(); ... }` for multi-operation interfaces,
    // but now we use `interface Foo { ... }` instead.
    // If we can't parse `effectDef` or `operationDef`, we should try parsing an interface with the wrong keyword
    // and report an error to the user if the malformed interface would be valid.
    def interfaceDefUsingEffect(): Maybe[InterfaceDef] =
      backtrack(restoreSoftFails = false):
        softFailWith("Unexpected 'effect', did you mean to declare an interface of multiple operations using the 'interface' keyword?"):
          interfaceDef(info, `effect`)

    backtrack { effectDef(info) }
      .orElse { interfaceDefUsingEffect() }
      .getOrElse { operationDef(info) } // The `operationDef` should be last as to not cause spurious errors later.
  }

  def effectDef(info: Info): Def =
    // effect <NAME> = <EFFECTS>
    EffectDef(`effect` ~> idDef(), maybeTypeParams().unspan, `=` ~> effects(), info, span())

  // effect <NAME>[...](...): ...
  def operationDef(info: Info): Def =
    `effect` ~> operation(info) match {
      case op @ Operation(id, tps, vps, bps, ret, opDoc, opSpan) =>
        InterfaceDef(
          IdDef(id.name, id.span),
          tps,
          List(Operation(id, Many.empty(tps.span.synthesized), vps, bps, ret, opDoc, opSpan)),
          info,
          span())
    }

  def operation(info: Info): Operation =
    nonterminal:
      idDef() ~ params() ~ returnAnnotation() match {
        case id ~ (tps, vps, bps) ~ ret => Operation(id, tps, vps.unspan, bps.unspan, ret, info.onlyDoc().doc, span())
      }

  def interfaceDef(info: Info, keyword: TokenKind = `interface`): InterfaceDef =
    InterfaceDef(keyword ~> idDef(), maybeTypeParams(),
      `{` ~> manyUntil(documented() { opInfo => { `def` ~> operation(opInfo) } labelled "} or another operation declaration" }, `}`) <~ `}`, info, span())

  def namespaceDef(info: Info): Def =
    consume(`namespace`)
    val id = idDef()
    // namespace foo { <DEFINITION>* }
    if peek(`{`) then NamespaceDef(id, braces { definitions() }, info.onlyDoc(), span())
    // namespace foo
    // <DEFINITION>*
    else { semi(); NamespaceDef(id, definitions(), info.onlyDoc(), span()) }

  def externDef(): Def =
    documented(): info =>
      externDef(info)

  def externDef(info: Info): Def =
    info.assertExtern()
    peek.kind match {
      case `type`      => externType(info)
      case `interface` => externInterface(info)
      case `resource`  => externResource(info)
      case `include`   => externInclude(info)
      case `def`       => externFun(info)
      // extern """..."""
      case _           => externString(info)
      // extern js """..."""
    }

  // reinterpret a parsed capture as a feature flag
  def featureFlagFromCapture(capt: Option[CaptureSet]): FeatureFlag = capt match {
    case Some(CaptureSet(IdRef(Nil, "default", span) :: Nil, _)) => FeatureFlag.Default(span)
    case Some(CaptureSet(IdRef(Nil, flag, span) :: Nil, _)) => FeatureFlag.NamedFeatureFlag(flag, span)
    case None => FeatureFlag.Default(span())
    case _ => fail(s"Not a valid feature flag: ${capt}")
  }

  def featureFlag(): FeatureFlag =
    expect("feature flag identifier") {
      case Ident("default") => FeatureFlag.Default(span())
      case Ident(flag)      => FeatureFlag.NamedFeatureFlag(flag, span())
    }

  def maybeFeatureFlag(): FeatureFlag =
    nonterminal:
      backtrack(featureFlag()).getOrElse(FeatureFlag.Default(span()))

  def externType(info: Info): Def =
    ExternType(`type` ~> idDef(), maybeTypeParams(), info, span())
  def externInterface(info: Info): Def =
    ExternInterface(`interface` ~> idDef(), maybeTypeParams().unspan, info, span())
  def externResource(info: Info): Def =
    ExternResource(`resource` ~> idDef(), blockTypeAnnotation(), info, span())
  def externInclude(info: Info): Def =
    consume(`include`)
    val posAfterInclude = pos()
    val ff = maybeFeatureFlag()
    ExternInclude(ff, path().stripPrefix("\"").stripSuffix("\""), None, IdDef("", Span(source, posAfterInclude, posAfterInclude, Synthesized)), info=info, span=span())

  def externString(info: Info): Def =
    val posAfterExtern = pos()
    val ff = maybeFeatureFlag()
    expect("string literal") {
      case Str(contents, _) => ExternInclude(ff, "", Some(contents), IdDef("", Span(source, posAfterExtern, posAfterExtern, Synthesized)), info, span())
    }

  def externFun(info: Info): Def =
    (`def` ~> idDef() ~ params() ~ (pos() ~ maybeExternCapture()) ~ (returnAnnotation() <~ `=`)) match {
      case id ~ (tps, vps, bps) ~ (posn ~ cpt) ~ ret =>
        val bodies = manyWhile(externBody(), isExternBodyStart)
        val captures = cpt.getOrElse(defaultCapture(Span(source, posn, posn, Synthesized)))
        ExternDef(id, tps, vps, bps, captures, ret, bodies, info, span())
    }

  def externBody(): ExternBody =
    nonterminal:
      peek.kind match {
        case _: Ident => (peek(1).kind match {
          case `{` => ExternBody.EffektExternBody(featureFlag(), `{` ~> stmts(inBraces = true) <~ `}`, span())
          case _ => ExternBody.StringExternBody(maybeFeatureFlag(), template().unspan, span())
        }) labelled "extern body (string or block)"
        case _ => ExternBody.StringExternBody(maybeFeatureFlag(), template().unspan, span())
      }

  private def isExternBodyStart: Boolean =
    peek.kind match {
      case Str(_, _) | Ident(_) | `{` => true
      case _                          => false
    }

  def template(): SpannedTemplate[Term] =
    nonterminal:
      // TODO handle case where the body is not a string, e.g.
      // Expected an extern definition, which can either be a single-line string (e.g., "x + y") or a multi-line string (e.g., """...""")
      val first = spanned(string())
      val (exprs, strs) = manyWhile((`${` ~> spanned(expr()) <~ `}$`, spanned(string())), `${`).unzip
      SpannedTemplate(first :: strs, exprs)

  def spanned[T](p: => T): Spanned[T] =
    nonterminal:
      Spanned(p, span())

  def documented[T]()(p: Info => T): T =
    nonterminal:
      p(info())

  private def maybeDocumentation(): Doc =
    peek.kind match {
      case DocComment(_) =>
        val docComments = manyWhile({
          val msg = peek.kind match {
            case DocComment(message) => message
            case _ => ""
          }
          consume(peek.kind)
          msg
        }, peek.kind.isInstanceOf[DocComment])

        if (docComments.isEmpty) None
        else Some(docComments.mkString("\\n"))
      case _ => None
    }

  // /// some documentation
  // private
  // extern
  def info(): Info =
    nonterminal {
      val doc = maybeDocumentation()
      val isPrivate = nonterminal {
        when(`private`) { Maybe.Some((), span()) } { Maybe.None(span()) }
      }
      val isExtern = nonterminal {
        when(`extern`) { Maybe.Some((), span()) } { Maybe.None(span()) }
      }
      Info(doc, isPrivate, isExtern)
    }

  def noInfo(): Info = Info.empty(Span(source, pos(), pos(), Synthesized))

  extension (info: Info) {
    def assertExtern(): Unit = info.isExtern match {
      case Maybe(None, span) => softFail("Extern definitions require `extern` modifier", position, position) // info.isExtern.span.from, info.isExtern.span.to)
      case _ => ()
    }

    def onlyDoc(): Info =
      if (info.isExtern.nonEmpty) softFail("Modifier `extern` is not allowed", position, position) // , info.isExtern.span.from, info.isExtern.span.to)
      if (info.isPrivate.nonEmpty) softFail("Modifier `private` is not allowed", position, position) // , info.isExtern.span.from, info.isExtern.span.to)

      info
  }

  def maybeExternCapture(): Option[CaptureSet] =
    nonterminal:
      when(`at`) { Some(externCapture()) } { None }

  def defaultCapture(span: Span): CaptureSet =
    CaptureSet(List(IdRef(List("effekt"), "io", span)), span)

  def externCapture(): CaptureSet =
    nonterminal:
      if peek(`{`) then captureSet()
      else if peek(`pure`) then `pure` ~> CaptureSet(Nil, span())
      else CaptureSet(List(idRef()), span())

  def path(): String =
    nonterminal:
      expect("path as string literal") {
        case Str(s, false) => s
      }

  def string(): String =
    nonterminal:
      expect("string literal") {
        case Str(s, _) => s
      }

  def maybeCaptureSet(): Maybe[CaptureSet] =
    nonterminal:
      when(`at`) { Maybe.Some(captureSet(), span()) } { Maybe.None(span()) }

  def maybeValueTypeAnnotation(): Option[ValueType] =
    nonterminal:
      if peek(`:`) then Some(valueTypeAnnotation()) else None

  def maybeBlockTypeAnnotation(): Maybe[BlockType] =
    nonterminal:
      if peek(`:`) then Maybe.Some(blockTypeAnnotation(), span()) else Maybe.None(span())

  def maybeReturnAnnotation(): Maybe[Effectful] =
    nonterminal:
      when(`:`) { Maybe.Some(effectful(), span()) } { Maybe.None(span()) }

  def returnAnnotation(): Effectful =
    if peek(`:`) then  `:` ~> effectful()
    else fail("return type annotation", peek.kind)

  def valueTypeAnnotation(): ValueType =
    if peek(`:`) then  `:` ~> valueType()
    else fail("a type annotation", peek.kind)

  def blockTypeAnnotation(): BlockType =
    if peek(`:`) then  `:` ~> blockType()
    else fail("a type annotation", peek.kind)

  def expr(): Term = peek.kind match {
    case _ => matchExpr() labelled "expression"
  }

  def ifExpr(): Term =
    nonterminal:
      If(`if` ~> parens { matchGuards().unspan },
        stmts(),
        when(`else`) { stmts() } { Return(UnitLit(span().emptyAfter), span().emptyAfter) }, span())

  def whileExpr(): Term =
    nonterminal:
      While(`while` ~> parens { matchGuards().unspan },
        stmts(),
        when(`else`) { Some(stmts()) } { None },
        span())

  def doExpr(): Term =
    nonterminal:
      (`do` ~> idRef()) ~ arguments() match {
        case id ~ (targs, vargs, bargs) => Do(None, id, targs, vargs, bargs, span())
      }

  /*
  <tryExpr> ::= try { <stmts> } <handler>+
  <handler> ::= with (<idDef> :)? <implementation>
  <implementation ::= <interfaceType> { <opClause>+ }
  */
  def tryExpr(): Term =
    nonterminal:
      `try` ~> stmt() ~ someWhile(handler(), `with`) match {
        case s ~ hs => TryHandle(s, hs.unspan, span())
      }

  def regionExpr(): Term =
    nonterminal:
      Region(`region` ~> idDef(), stmt(), span())

  def boxExpr(): Term = {
    nonterminal:
      consume(`box`)
      val expr = if (peek(`{`)) functionArg()
      else callExpr()
      val captures = backtrack {
        `at` ~> captureSet()
      }
      Box(captures, expr, span())
  }

  // TODO deprecate
  def funExpr(): Term =
    nonterminal:
      val blockLiteral = `fun` ~> BlockLiteral(Nil, valueParams().unspan, Nil, braces { stmts(inBraces = true) }, span())
      Box(Maybe.None(Span(source, pos(), pos(), Synthesized)), blockLiteral, blockLiteral.span.synthesized)

  def unboxExpr(): Term =
    nonterminal:
      Unbox(`unbox` ~> expr(), span())

  def newExpr(): Term =
    nonterminal:
      New(`new` ~> implementation(), span())

  def handler(): Handler =
    nonterminal:
      `with` ~> backtrack(idDef() <~ `:`) ~ implementation() match {
        case capabilityName ~ impl =>
          val capability = capabilityName map { name => BlockParam(name, Some(impl.interface), name.span.synthesized): BlockParam }
          Handler(capability.unspan, impl, span())
      }

  // This nonterminal uses limited backtracking: It parses the interface type multiple times.
  def implementation(): Implementation =
    nonterminal:
      // Interface[...] {}
      def emptyImplementation() = backtrack { Implementation(blockTypeRef(), `{` ~> Nil <~ `}`, span()) }

      // Interface[...] { def <NAME> = ... }
      def interfaceImplementation() = backtrack {
        val tpe = blockTypeRef()
        consume(`{`)
        if !peek(`def`) then fail("Expected at least one operation definition to implement this interface.")
        tpe
      } map { tpe =>
        Implementation(tpe, manyUntil(opClause() labelled "operation clause", `}`) <~ `}`, span())
      }

      // Interface[...] { () => ... }
      // Interface[...] { case ... => ... }
      def operationImplementation() = idRef() ~ maybeTypeArgs() ~ implicitResume ~ functionArg() match {
        case (id ~ tps ~ k ~ BlockLiteral(_, vps, bps, body, _)) =>
          val synthesizedId = IdRef(Nil, id.name, id.span.synthesized)
          val interface = TypeRef(id, tps, id.span.synthesized)
          val operation = OpClause(synthesizedId, Nil, vps, bps, None, body, k, Span(source, id.span.from, body.span.to, Synthesized))
          Implementation(interface, List(operation), span())
      }

      (emptyImplementation() orElse interfaceImplementation() getOrElse operationImplementation()) labelled "interface implementation (starting with its name)"

  def opClause(): OpClause =
    nonterminal:
      (`def` ~> idRef()) ~ paramsOpt() ~ maybeReturnAnnotation() ~ (`=` ~> stmt()) match {
        case id ~ (tps, vps, bps) ~ ret ~ body =>
         if (isSemi) {
           semi()

           if (!peek(`}`) && !peek(`def`) && !peek(EOF)) {
             softFailWith("Unexpected tokens after operation definition. Expected either a new operation definition or the end of the implementation.") {
               // consume until the next `def` or `}` or EOF
               while (!peek(`}`) && !peek(`def`) && !peek(EOF)) {
                 next()
               }
             }
           }
         }

         // TODO the implicitResume needs to have the correct position assigned (maybe move it up again...)
         OpClause(id, tps, vps, bps, ret.unspan, body, implicitResume, span())
      }

  def implicitResume: IdDef =
    nonterminal:
      IdDef("resume", span())

  def matchClause(): MatchClause =
    nonterminal:
      val patterns = `case` ~> some(matchPattern, `,`)
      val pattern: MatchPattern = patterns match {
        case Many(List(pat), _) => pat
        case pats => MultiPattern(pats.unspan, pats.span)
      }
      MatchClause(
        pattern,
        manyWhile(`and` ~> matchGuard(), `and`),
        `=>` ~> stmts(inBraces = true),
        span()
      )

  def matchGuards() =
    nonterminal:
      some(matchGuard, `and`)

  def matchGuard(): MatchGuard =
    nonterminal:
      expr() ~ when(`is`) { Some(matchPattern()) } { None } match {
        case e ~ Some(p) => MatchGuard.PatternGuard(e, p, span())
        case e ~ None    => MatchGuard.BooleanGuard(e, span())
      }

  def matchPattern(): MatchPattern =
    nonterminal:
      peek.kind match {
        case `__` => skip(); IgnorePattern(span())
        case _ if isVariable  =>
          idRef() match {
            case id if peek(`(`) => TagPattern(id, many(matchPattern, `(`, `,`, `)`).unspan, span())
            case IdRef(Nil, name, span) => AnyPattern(IdDef(name, span), span)
            case IdRef(_, name, _) => fail("Cannot use qualified names to bind a pattern variable")
          }
        case _ if isVariable =>
          AnyPattern(idDef(), span())
        case _ if isLiteral => LiteralPattern(literal(), span())
        case `(` => some(matchPattern, `(`, `,`, `)`) match {
          case Many(p :: Nil , _) => fail("Pattern matching on tuples requires more than one element")
          case Many(ps, _) => TagPattern(IdRef(List("effekt"), s"Tuple${ps.size}", span().synthesized), ps, span())
        }
        case k => fail("pattern", k)
      }

  def matchExpr(): Term =
    nonterminal:
      var sc = assignExpr()
      while (peek(`match`)) {
         val clauses = `match` ~> braces { manyWhile(matchClause(), `case`) }
         val default = when(`else`) { Some(stmt()) } { None }
         sc = Match(List(sc), clauses, default, span())
      }
      sc

  def assignExpr(): Term =
    nonterminal:
      orExpr() match {
        case x @ Term.Var(id, _) => when(`=`) { Assign(id, expr(), span()) } { x }
        case other => other
      }

  def orExpr(): Term = infix(andExpr, `||`)
  def andExpr(): Term = infix(eqExpr, `&&`)
  def eqExpr(): Term = infix(relExpr, `===`, `!==`)
  def relExpr(): Term = infix(addExpr, `<=`, `>=`, `<`, `>`)
  def addExpr(): Term = infix(mulExpr, `++`, `+`, `-`)
  def mulExpr(): Term = infix(callExpr, `*`, `/`)

  inline def infix(nonTerminal: () => Term, ops: TokenKind*): Term =
    nonterminal:
      var left = nonTerminal()
      while (ops.contains(peek.kind)) {
         val op = next()
         val right = nonTerminal()
         left = binaryOp(left, op, right)
      }
      left

  // === AST Helpers ===

  private def binaryOp(lhs: Term, op: Token, rhs: Term): Term =
    nonterminal:
       if isThunkedOp(op.kind) then
         Call(
           IdTarget(IdRef(Nil, opName(op.kind), op.span(source).synthesized)),
           Nil, Nil,
           List(
             BlockLiteral(Nil, Nil, Nil, Return(lhs, lhs.span), lhs.span.synthesized),
             BlockLiteral(Nil, Nil, Nil, Return(rhs, rhs.span), rhs.span.synthesized),
           ),
           Span(source, lhs.span.from, rhs.span.to, Synthesized)
         )
       else
         Call(
           IdTarget(IdRef(Nil, opName(op.kind), op.span(source).synthesized)),
           Nil, List(ValueArg.Unnamed(lhs), ValueArg.Unnamed(rhs)), Nil,
           Span(source, lhs.span.from, rhs.span.to, Synthesized)
         )

  private def isThunkedOp(op: TokenKind): Boolean = op match {
    case `||` | `&&` => true
    case _           => false
  }

  private def opName(op: TokenKind): String = op match {
    case `||` => "infixOr"
    case `&&` => "infixAnd"
    case `===` => "infixEq"
    case `!==` => "infixNeq"
    case `<` => "infixLt"
    case `>` => "infixGt"
    case `<=` => "infixLte"
    case `>=` => "infixGte"
    case `+` => "infixAdd"
    case `-` => "infixSub"
    case `*` => "infixMul"
    case `/` => "infixDiv"
    case `++` => "infixConcat"
    case _ => sys.error(s"Internal compiler error: not a valid operator ${op}")
  }

  def TypeTuple(tps: Many[Type]): Type =
    TypeRef(IdRef(List("effekt"), s"Tuple${tps.size}", tps.span.synthesized), tps, tps.span.synthesized)

  /**
   * This is a compound production for
   *  - member selection <EXPR>.<NAME>
   *  - method calls <EXPR>.<NAME>(...)
   *  - function calls <EXPR>(...)
   *
   * This way expressions like `foo.bar.baz()(x).bam.boo()` are
   * parsed with the correct left-associativity.
   */
  def callExpr(): Term = nonterminal {
    nonterminal:
      var e = primExpr()

      while (peek(`.`) || isArguments)
        peek.kind match {
          // member selection (or method call)
          //   <EXPR>.<NAME>
          // | <EXPR>.<NAME>( ... )
          case `.` =>
            consume(`.`)
            val member = idRef()
            // method call
            if (isArguments) {
              val (targs, vargs, bargs) = arguments()
              e = Term.MethodCall(e, member, targs, vargs, bargs, span())
            } else {
              e = Term.MethodCall(e, member, Nil, Nil, Nil, span())
            }

          // function call
          case _ if isArguments =>
            val callee = e match {
              case Term.Var(id, _) => IdTarget(id)
              case other => ExprTarget(other)
            }
            val (targs, vargs, bargs) = arguments()
            e = Term.Call(callee, targs, vargs, bargs, span())

          // nothing to do
          case _ => ()
        }

      e
  }

  // argument lists cannot follow a linebreak:
  //   foo      ==    foo;
  //   ()             ()
  def isArguments: Boolean = lookbehind(1).kind != Newline && (peek(`(`) || peek(`[`) || peek(`{`))
  def arguments(): (List[ValueType], List[ValueArg], List[Term]) =
    if (!isArguments) fail("at least one argument section (types, values, or blocks)", peek.kind)
    (maybeTypeArgs().unspan, maybeValueArgs(), maybeBlockArgs())

  def maybeTypeArgs(): Many[ValueType] =
    nonterminal:
      if peek(`[`) then typeArgs() else Many.empty(span())
  def maybeValueArgs(): List[ValueArg] = if peek(`(`) then valueArgs() else Nil
  def maybeBlockArgs(): List[Term] = if peek(`{`) then blockArgs() else Nil

  inline def valueArg(): ValueArg = {
    if (isIdent && peek(1).kind == `=`) {
      nonterminal:
        (ident() <~ `=`) ~ expr() match {
          case name ~ v => ValueArg.Named(name, v, span())
        }
    } else { ValueArg.Unnamed(expr()) }
  }
  def typeArgs(): Many[ValueType] =
    nonterminal:
      some(valueType, `[`, `,`, `]`)
  def valueArgs(): List[ValueArg] =
    nonterminal:
      many(valueArg, `(`, `,`, `)`).unspan
  def blockArgs(): List[Term] =
    nonterminal:
      someWhile(blockArg(), `{`).unspan

  /**
   * Note: for this nonterminal, we need some backtracking.
   */
  def blockArg(): Term =
    nonterminal:
      backtrack { `{` ~> variable() <~ `}` } getOrElse { functionArg() }

  def functionArg(): BlockLiteral =
    nonterminal:
      braces {
        peek.kind match {
          // { case ... => ... }
          case `case` => someWhile(matchClause(), `case`) match { case cs =>
            nonterminal:
              val argSpans = cs match {
                case Many(MatchClause(MultiPattern(ps, _), _, _, _) :: _, _) => ps.map(_.span)
                case p => List(p.span)
              }
              // TODO fresh names should be generated for the scrutinee
              // also mark the temp name as synthesized to prevent it from being listed in VSCode
              val names = List.tabulate(argSpans.length){ n => s"__arg${n}" }
              BlockLiteral(
                Nil,
                names.zip(argSpans).map { (name, span) => ValueParam(IdDef(name, span.synthesized), None, span.synthesized) },
                Nil,
                Return(
                  Match(
                    names.zip(argSpans).map{ (name, span) => Var(IdRef(Nil, name, span.synthesized), span.synthesized) },
                    cs.unspan,
                    None,
                    span().synthesized
                  ), span().synthesized),
                span().synthesized
              )
          }
          case _ =>
            // { (x: Int) => ... }
            nonterminal:
              backtrack { lambdaParams() <~ `=>` } map {
                case (tps, vps, bps) => BlockLiteral(tps, vps, bps, stmts(inBraces = true), span()) : BlockLiteral
              } getOrElse {
                // { <STMTS> }
                BlockLiteral(Nil, Nil, Nil, stmts(inBraces = true), span()) : BlockLiteral
              }
        }
      }

  def primExpr(): Term = peek.kind match {
    case `if`     => ifExpr()
    case `while`  => whileExpr()
    case `try`    => tryExpr()
    case `region` => regionExpr()
    case `box`    => boxExpr()
    case `unbox`  => unboxExpr()
    case `fun`    => funExpr()
    case `new`    => newExpr()
    case `do`                => doExpr()
    case _ if isString       => templateString()
    case _ if isLiteral      => literal()
    case _ if isVariable     =>
      peek(1).kind match {
        case _: Str => templateString()
        case _ => variable()
      }
    case _ if isHole         => hole()
    case _ if isTupleOrGroup => tupleOrGroup()
    case _ if isListLiteral  => listLiteral()
    case `${` =>
      nonterminal:
        val startPosition = position
        val _ = manyUntil({ skip() }, `}$`)
        val endPosition = position
        if peek(`}$`) then consume(`}$`) else if peek(`}`) then consume(`}`)

        val msg = s"Unexpected splice: string interpolation $${ ... } is only allowed in strings!"
        softFail(msg, startPosition, endPosition)

        StringLit("<splice>", span().synthesized) // HACK(jiribenes, 2025-07-01): We should really make a Tree.Error for these situations.

    case k => fail("variables, literals, tuples, lists, holes or group", k)
  }

  def isListLiteral: Boolean = peek.kind match {
    case `[` => true
    case _ => false
  }
  def listLiteral(): Term =
    nonterminal:
      manyTrailing(() => spanned(expr()), `[`, `,`, `]`).foldRight(NilTree) { ConsTree }

  private def NilTree: Term =
    Call(IdTarget(IdRef(List(), "Nil", span())), Nil, Nil, Nil, span())

  private def ConsTree(el: Spanned[Term], rest: Term): Term =
    Call(
      IdTarget(IdRef(List(), "Cons", el.span.synthesized)),
      Nil,
      List(ValueArg.Unnamed(el.unspan), ValueArg.Unnamed(rest)),
      Nil,
      el.span.synthesized
    )

  def isTupleOrGroup: Boolean = peek(`(`)
  def tupleOrGroup(): Term =
    nonterminal:
      some(expr, `(`, `,`, `)`) match {
        case Many(e :: Nil, _) => e
        case Many(xs, _) => Call(IdTarget(IdRef(List("effekt"), s"Tuple${xs.size}", span().synthesized)), Nil, xs.map(ValueArg.Unnamed), Nil, span().synthesized)
      }

  def isHole: Boolean = peek.kind match {
    case `<>` => true
    case `<{` => true
    case HoleStr(_) => true
    case _ => false
  }
  def hole(): Term = {
    nonterminal:
      peek.kind match {
        case `<>` => `<>` ~> Hole(IdDef("hole", span().synthesized), Template(Nil, Nil), span())
        case `<{` => {
          val s = `<{` ~> stmts(inBraces = true) <~ `}>`
          Hole(IdDef("hole", span().synthesized), Template(Nil, List(s)), span())
        }
        case _: HoleStr => {
          val body = holeTemplate()
          Hole(IdDef("hole", span().synthesized), body, span())
        }
        case k => fail("hole", k)
      }
    }

  def holeTemplate(): Template[Stmt] =
    nonterminal:
      val first = holeString()
      val (s, strs) = manyWhile((`${` ~> stmts(inBraces = true) <~ `}$`, holeString()), `${`).unzip
      Template(first :: strs, s)

  def holeString(): String =
    nonterminal:
      expect("natural language text") {
        case HoleStr(s) => s
      }

  def isLiteral: Boolean = peek.kind match {
    case _: (Integer | Float | Str | Chr) => true
    case `true` => true
    case `false` => true
    case _ => isUnitLiteral
  }

  def isString: Boolean = peek.kind match {
    case _: Str => true
    case _      => false
  }

  def templateString(): Term =
    nonterminal:
      backtrack(idRef()) ~ template() match {
        // We do not need to apply any transformation if there are no splices _and_ no custom handler id is given
        case Maybe(None, _) ~ SpannedTemplate(str :: Nil, Nil) => StringLit(str.unspan, str.span)
        // s"a${x}b${y}" ~> s { do literal("a"); do splice(x); do literal("b"); do splice(y); return () }
        case id ~ SpannedTemplate(strs, args) =>
          val target = id.getOrElse(IdRef(Nil, "s", id.span.synthesized))
          val doLits = strs.map { s =>
            Do(
              None,
              IdRef(Nil, "literal", s.span.synthesized),
              Nil,
              List(ValueArg.Unnamed(StringLit(s.unspan, s.span))),
              Nil,
              s.span.synthesized
            )
          }
          val doSplices = args.map { arg =>
            Do(
              None,
              IdRef(Nil, "splice", arg.span.synthesized),
              Nil,
              List(ValueArg.Unnamed(arg.unspan)),
              Nil,
              arg.span.synthesized
            )
          }
          val body = interleave(doLits, doSplices)
            .foldRight(
              Return(UnitLit(span().synthesized), span().synthesized)
            ) { (term, acc) => ExprStmt(term, acc, term.span.synthesized) }
          val blk = BlockLiteral(Nil, Nil, Nil, body, span().synthesized)
          Call(IdTarget(target), Nil, Nil, List(blk), span().synthesized)
      }

  // TODO: This should use `expect` as it follows the same pattern.
  // However, we currently cannot use `expect` here as the unit literal consists of two tokens
  def literal(): Literal =
    nonterminal:
      peek.kind match {
        case Integer(v)         => skip(); IntLit(v, span())
        case Float(v)           => skip(); DoubleLit(v, span())
        case Str(s, multiline)  => skip(); StringLit(s, span())
        case Chr(c)             => skip(); CharLit(c, span())
        case `true`             => skip(); BooleanLit(true, span())
        case `false`            => skip(); BooleanLit(false, span())
        case t if isUnitLiteral => skip(); skip(); UnitLit(span())
        case t => fail("a literal", t)
      }

  // Will also recognize ( ) as unit if we do not emit space in the lexer...
  private def isUnitLiteral: Boolean = peek(`(`) && peek(1, `)`)

  def isVariable: Boolean = isIdRef
  def variable(): Term =
    nonterminal:
      Var(idRef(), span())

  def isIdRef: Boolean = isIdent

  def idRef(): IdRef =
    nonterminal:
      some(ident, PathSep) match {
        case ids => IdRef(ids.init, ids.last, span())
      }

  def idDef(): IdDef =
    nonterminal:
      IdDef(ident(), span())

  def isIdent: Boolean = peek.kind match {
    case Ident(id) => true
    case _ => false
  }
  def ident(): String =
    nonterminal:
      expect("identifier") { case Ident(id) => id }

  /*
   * Type grammar by precedence:
   *
   * Type ::= Id ('[' Type ',' ... ']')?                                           refType
   *
   *       | '(' Type ',' ... ')'                                                  atomicType
   *       | '(' Type ')'
   *
   *       | Type '=>' Type ('/' SetType)?                                         functionType
   *       | '(' Type ',' ... ')' ('{' Type '}')* '=>' Type ('/' SetType)?
   *
   *       | Type 'at' Id                                                          boxedType
   *       | Type 'at' '{' Id ',' ... '}'
   *       | Type ('/' SetType)?
   *
   * SetType ::= Type
   *        | '{' Type ',' ... '}'
   */
  def effects(): Effects = {
    nonterminal:
      if (peek(`{`)) {
        val effects = many(refType, `{`, `,`, `}`)
        Effects(effects.unspan, effects.span)
      }
      else
        Effects(List(refType()), span())
  } labelled "effect set"

  def maybeEffects(): Effects = {
    nonterminal:
      when(`/`) {
        effects()
      } {
        Effects.Pure(span().synthesized)
      }
  }

  def refType(): TypeRef =
    nonterminal:
      TypeRef(idRef(), maybeTypeArgs(), span())

  // Parse atomic types: Tuples, parenthesized types, type references (highest precedence)
  private def atomicType(): Type =
    nonterminal:
      peek.kind match {
        case `(` =>
          some(boxedType, `(`, `,`, `)`) match {
            case Many(tpe :: Nil, _) => tpe
            case tpes => TypeTuple(tpes)
          }
        case _ => refType()
      }

  // Parse function types (middle precedence)
  private def functionType(): Type = {
    // Complex function type: [T]*(Int, String)*{Exc} => Int / {Effect}
    def functionTypeComplex: Maybe[Type] = backtrack {
      maybeTypeParams() ~ maybeValueTypes() ~ (maybeBlockTypeParams() <~ `=>`)
    } map { case tparams ~ vparams ~ bparams =>
      (atomicType() labelled "return type") ~ maybeEffects() match {
        case  t ~ effs => FunctionType(tparams, vparams, bparams, t, effs, span())
      }
    }

    // Simple function type: Int => Int
    def functionTypeSimple: Maybe[Type] = backtrack {
      refType() <~ `=>`
    } map { tpe =>
      FunctionType(Many.empty(tpe.span.emptyAfter), Many(List(tpe), tpe.span.emptyAfter), Many.empty(tpe.span.emptyAfter), atomicType(), maybeEffects(), span())
    }

    // Try to parse each function type variant, fall back to basic type if none match
    nonterminal:
      functionTypeSimple orElse functionTypeComplex getOrElse atomicType()
  }

  // Parse boxed types and effectfuls (lowest precedence)
  // "Top-level" parser for a generic type.
  private def boxedType(): Type = {
    nonterminal:
      // Parse the function type first
      val tpe = functionType()

      // TODO: these should probably be in a loop to parse as many `at`s and `\`s as possible?
      val boxed = when(`at`) {
        BoxedType(tpe, captureSet() labelled "capture set", span())
      } {
        tpe
      }

      if (peek(`/`)) {
        Effectful(boxed, maybeEffects(), span())
      } else {
        boxed
      }
  }

  // NOTE: ValueType, BlockType are just aliases for Type.
  def blockType(): BlockType = boxedType() labelled "block type"
  def valueType(): ValueType = boxedType() labelled "value type"

  // Completely specialized for TypeRef: we only parse `refType` here, we don't go through the whole hierarchy.
  // This results in slightly worse errors, but massively simplifies the design.
  inline def blockTypeRef(): TypeRef = refType()

  // Somewhat specialized: we parse a normal type, if it's not a ${tpe} / ${effs},
  // then pretend the effect set is empty. This seems to work out fine :)
  def effectful(): Effectful = {
    nonterminal:
      (boxedType() match
        case eff: Effectful => eff
        case tpe => {
          Effectful(tpe, Effects.Pure(Span(source, pos(), pos(), Synthesized)), span())
        }) labelled "return-type and effects"
  }

  def maybeTypeParams(): Many[Id] =
    nonterminal:
      if peek(`[`) then typeParams() else Many.empty(span())

  def typeParams(): Many[Id] =
    nonterminal:
      some(idDef, `[`, `,`, `]`)

  def maybeBlockTypeParams(): Many[(Maybe[IdDef], Type)] =
    nonterminal:
      if peek(`{`) then blockTypeParams() else Many.empty(span())

  def blockTypeParams(): Many[(Maybe[IdDef], Type)] =
    nonterminal:
      someWhile(blockTypeParam(), `{`)

  def blockTypeParam(): (Maybe[IdDef], Type) =
    nonterminal:
      braces { (backtrack { idDef() <~ `:` }, blockType()) }


  def lambdaParams(): (List[Id], List[ValueParam], List[BlockParam]) =
    nonterminal:
      if isVariable then (Nil, List(ValueParam(idDef(), None, span())), Nil)  else paramsOpt()

  def params(): (Many[Id], Many[ValueParam], Many[BlockParam]) =
    nonterminal:
      maybeTypeParams() ~ maybeValueParams() ~ maybeBlockParams() match {
        case tps ~ vps ~ bps => (tps, vps, bps)
      }

  def paramsOpt(): (List[Id], List[ValueParam], List[BlockParam]) =
    nonterminal:
      maybeTypeParams() ~ maybeValueParamsOpt() ~ maybeBlockParamsOpt() match {
        case (tps ~ vps ~ bps) =>
          // fail("Expected a parameter list (multiple value parameters or one block parameter; only type annotations of value parameters can be currently omitted)")
          (tps.unspan, vps, bps)
      }

  def maybeValueParamsOpt(): List[ValueParam] =
    nonterminal:
      if peek(`(`) then valueParamsOpt() else Nil

  def valueParamsOpt(): List[ValueParam] =
    nonterminal:
      many(valueParamOpt, `(`, `,`, `)`).unspan

  def maybeValueParams(): Many[ValueParam] =
    nonterminal:
      if peek(`(`) then valueParams() else Many.empty(span())

  def valueParams(): Many[ValueParam] =
    nonterminal:
      many(valueParam, `(`, `,`, `)`)

  def valueParam(): ValueParam =
    nonterminal:
      ValueParam(idDef(), Some(valueTypeAnnotation()), span())

  def valueParamOpt(): ValueParam =
    nonterminal:
      ValueParam(idDef(), maybeValueTypeAnnotation(), span())

  def maybeBlockParams(): Many[BlockParam] =
    nonterminal:
      Many(manyWhile(`{` ~> blockParam() <~ `}`, `{`), span())

  def blockParams(): List[BlockParam] =
    nonterminal:
      someWhile(`{` ~> blockParam() <~ `}`, `{`).unspan

  def maybeBlockParamsOpt(): List[BlockParam] =
    nonterminal:
      manyWhile(`{` ~> blockParamOpt() <~ `}`, `{`)

  def blockParamsOpt(): List[BlockParam] =
    nonterminal:
      someWhile(`{` ~> blockParamOpt() <~ `}`, `{`).unspan

  def blockParam(): BlockParam =
    nonterminal:
      BlockParam(idDef(), Some(blockTypeAnnotation()), span())

  def blockParamOpt(): BlockParam =
    nonterminal:
      BlockParam(idDef(), when(`:`)(Some(blockType()))(None), span())

  def maybeValueTypes(): Many[Type] =
    nonterminal:
      if peek(`(`) then valueTypes() else Many.empty(span())

  def valueTypes(): Many[Type] =
    nonterminal:
      many(valueType, `(`, `,`, `)`)

  def captureSet(): CaptureSet =
    nonterminal:
      peek.kind match {
        case `{` =>
          CaptureSet(many(idRef, `{`, `,` , `}`).unspan, span())
        case _ =>
          CaptureSet(List(idRef()), span())
      }

  // Generic utility functions
  // -------------------------
  // ... for writing parsers.

  /**
   * Aborts parsing with the given message
   */
  def fail(expected: String, got: TokenKind): Nothing =
    throw Fail.expectedButGot(currentLabel.getOrElse { expected }, explain(got), position)

  def fail(msg: String): Nothing =
    throw Fail(msg, position)

  def softFail(message: String, start: Int, end: Int): Unit = {
    softFails += SoftFail(message, start, end)
  }

  inline def softFailWith[T](inline message: String)(inline p: => T): T = {
    val startPosition = position
    val result = p
    val endPosition = position

    if (startPosition == endPosition) {
      softFail(message, startPosition, startPosition)
    } else {
      softFail(message, startPosition, endPosition - 1)
    }
    result
  }

  /**
   * Guards `thn` by token `t` and consumes the token itself, if present.
   */
  inline def when[T](t: TokenKind)(inline thn: => T)(inline els: => T): T =
    if peek(t) then { consume(t); thn } else els

  inline def backtrack[T](inline restoreSoftFails: Boolean = true)(inline p: => T): Maybe[T] =
    val before = position
    val beforePrevious = previous
    val labelBefore = currentLabel
    val softFailsBefore = softFails.clone()
    try { Maybe.Some(p, span(tokens(before).end)) } catch {
      case Fail(_, _) => {
        position = before
        previous = beforePrevious
        currentLabel = labelBefore
        if restoreSoftFails then softFails = softFailsBefore
        Maybe.None(Span(source, pos(), pos(), Synthesized))
      }
    }
  inline def backtrack[T](inline p: => T): Maybe[T] = backtrack(restoreSoftFails = true)(p)

  def interleave[A](xs: List[A], ys: List[A]): List[A] = (xs, ys) match {
    case (x :: xs, y :: ys) => x :: y :: interleave(xs, ys)
    case (Nil, ys) => ys
    case (xs, Nil) => xs
  }

  /**
   * Tiny combinator DSL to sequence parsers
   */
  case class ~[+T, +U](_1: T, _2: U) {
    override def toString = s"(${_1}~${_2})"
  }

  extension [A](self: A) {
    @targetName("seq")
    inline def ~[B](other: B): (A ~ B) = new ~(self, other)

    @targetName("seqLeftToken")
    inline def <~(t: TokenKind): A = { consume(t); self }

    @targetName("seqLeftUnit")
    inline def <~(t: Unit): A = { self }

    inline def |(other: A): A = { backtrack(self).getOrElse(other) }
  }

  extension (self: TokenKind) {
    @targetName("seqRightToken")
    inline def ~>[R](other: => R): R = { consume(self); other }
  }

  extension (self: Unit) {
    @targetName("seqRightUnit")
    inline def ~>[R](other: => R): R = { other }
  }

  /**
   * Repeats [[p]], separated by [[sep]] enclosed by [[before]] and [[after]]
   */
  inline def some[T](p: () => T, before: TokenKind, sep: TokenKind, after: TokenKind): Many[T] =
    nonterminal:
      consume(before)
      val res = some(p, sep)
      consume(after)
      Many(res.unspan, span())

  inline def some[T](p: () => T, sep: TokenKind): Many[T] =
    nonterminal:
      val components: ListBuffer[T] = ListBuffer.empty
      components += p()
      while (peek(sep)) {
        consume(sep)
        components += p()
      }
      Many(components.toList, span())

  inline def someWhile[T](p: => T, lookahead: TokenKind): Many[T] =
    someWhile(p, peek(lookahead))

  inline def someWhile[T](p: => T, predicate: => Boolean): Many[T] =
    nonterminal:
      val components: ListBuffer[T] = ListBuffer.empty
      components += p
      while (predicate) {
        components += p
      }
      Many(components.toList, span())

  inline def manyWhile[T](p: => T, lookahead: TokenKind): List[T] =
    manyWhile(p, peek(lookahead))

  inline def manyUntil[T](p: => T, lookahead: TokenKind): List[T] =
    manyUntil(p, peek(lookahead))

  inline def manyWhile[T](p: => T, predicate: => Boolean): List[T] =
    val components: ListBuffer[T] = ListBuffer.empty
    while (predicate) {
      components += p
    }
    components.toList

  inline def manyUntil[T](p: => T, predicate: => Boolean): List[T] =
    manyWhile(p, !predicate)

  inline def parens[T](p: => T): T =
    consume(`(`)
    val res = p
    consume(`)`)
    res

  inline def braces[T](p: => T): T =
    consume(`{`)
    val res = p
    consume(`}`)
    res

  inline def many[T](p: () => T, before: TokenKind, sep: TokenKind, after: TokenKind): Many[T] =
    nonterminal:
      consume(before)
      if (peek(after)) {
        consume(after)
        Many.empty(span())
      } else {
        val components: ListBuffer[T] = ListBuffer.empty
        components += p()
        while (peek(sep)) {
          consume(sep)
          components += p()
        }
        consume(after)
        Many(components.toList,span())
      }


  inline def manyTrailing[T](p: () => T, before: TokenKind, sep: TokenKind, after: TokenKind): List[T] =
    consume(before)
    if (peek(after)) {
      consume(after)
      Nil
    } else if (peek(sep)) {
      consume(sep)
      consume(after)
      Nil
    } else {
      val components: ListBuffer[T] = ListBuffer.empty
      components += p()
      while (peek(sep)) {
        consume(sep)

        if (!peek(after)) {
          components += p()
        }
      }
      consume(after)
      components.toList
    }


  // Positions

  // the "span" effect used to compute the positions of nodes
  inline def span(): Span =
    span(_start.value)

  // creates a Span with a given start and the end position of the previous token
  inline def span(start : Int ): Span =
    val end = pos()

    // We need some special handling in the case where we did not consume any tokens.
    // In this case, we have that start > end.
    // This can be seen in the following example:
    //
    //     previous
    //        /   peek
    //       /    /
    //┌──┐ ┌──┐  ┌┐┌┐
    // def foo   = <>
    //        |
    //      we want to produce an empty span here for the omitted parameters and return type
    //
    // When parsing the optional parameters and the optional return type, we get the following values:
    // previous = "foo", peek = "=", _start = peek.start, end = previous.end +1
    // therefore, in this case start is greater than end.

    if start > end then {
      // We did not consume anything (except for whitespace), so we generate an empty span just after the previous token
      Span(source, pos(), pos())
    } else {
      Span(source, start, end)
    }

  /* Hack: Resolving Kiama positions takes a lot of time, let's cache `offset` ~> `kiama.Position`.
   * This makes the parser about 30% faster. */
  private val positionCache = scala.collection.mutable.HashMap[Int, Position]()
  private def getPosition(offset: Int): Position =
    positionCache.getOrElseUpdate(offset, source.offsetToPosition(offset))

  // the handler for the "span" effect.
  private val _start: scala.util.DynamicVariable[Int] = scala.util.DynamicVariable(0)
  inline def nonterminal[T](inline p: => T): T = _start.withValue(peek.start) {
    p
  }
}<|MERGE_RESOLUTION|>--- conflicted
+++ resolved
@@ -499,14 +499,8 @@
    *   i.e. val (l, r) = point(); ...
    */
   def valStmt(inBraces: Boolean): Stmt =
-<<<<<<< HEAD
     documented(): info =>
-      val startPos = pos()
-      val startMarker = nonterminal { new {} }
-=======
-    documented(parseCaptures = false): info =>
       val startPos = peek.start
->>>>>>> 6a5a659a
       def simpleLhs() = backtrack {
         // Make sure there's either a `:` or `=` next, otherwise goto `matchLhs`
         def canCut: Boolean = peek(`:`) || peek(`=`)
