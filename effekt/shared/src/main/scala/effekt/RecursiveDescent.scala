package effekt

import effekt.lexer.*
import effekt.lexer.TokenKind.{`::` as PathSep, *}
import effekt.source.*
import effekt.context.Context
import effekt.source.Origin.Synthesized
import kiama.parsing.{Input, ParseResult}
import kiama.util.{Position, Positions, Range, Source, StringSource}

import scala.annotation.{tailrec, targetName}
import scala.util.matching.Regex
import scala.language.implicitConversions
import scala.util.boundary
import scala.util.boundary.break


case class Fail(msg: String, position: Int) extends Throwable(null, null, false, false)
object Fail {
  def expectedButGot(expected: String, got: String, position: Int): Fail =
    Fail(s"Expected ${expected} but got ${got}", position)
}
case class SoftFail(message: String, positionStart: Int, positionEnd: Int)

class RecursiveDescent(positions: Positions, tokens: Seq[Token], source: Source) {

  import scala.collection.mutable.ListBuffer

  val softFails: ListBuffer[SoftFail] = ListBuffer[SoftFail]()

  def parse(input: Input)(using C: Context): Option[ModuleDecl] =

    try {
      //println(input.tokens)
      //val before = System.currentTimeMillis()
      val res = Some(program())
      //val after = System.currentTimeMillis()
      //println(s"${input.source.name}: ${after - before}ms")

      // Report soft fails
      softFails.foreach {
        case SoftFail(msg, from, to) =>
          val source = input.source
          val fromPos = source.offsetToPosition(tokens(from).start)
          val toPos = source.offsetToPosition(tokens(to).end)
          val range = Range(fromPos, toPos)
          C.report(effekt.util.messages.ParseError(msg, Some(range)))
      }

      if (softFails.isEmpty) { res } else { None }
    } catch {
      case Fail(msg, pos) =>
        val source = input.source
        val range = tokens.lift(pos) match {
          case Some(value) =>
            val from = source.offsetToPosition(value.start)
            val to = source.offsetToPosition(value.end + 1)
            Some(Range(from, to))
          case None =>
            val pos = Position(0, 0, source)
            Some(Range(pos, pos))
        }

        C.report(effekt.util.messages.ParseError(msg, range)) // fix error reporting
        None
    }

  // here we need to convert to kiamas error format since REPL is defined in kiama
  def parseRepl(input: Input)(using C: Context): ParseResult[Tree] =
    try { kiama.parsing.Success(repl(), input) } catch {
      case Fail(msg, pos) => kiama.parsing.Error(msg, input.copy(offset = pos))
    }

  var currentLabel: Option[String] = None

  extension[T](inline p: => T) inline def labelled(inline label: String): T = {
    val labelBefore = currentLabel
    if (currentLabel.isEmpty) {
      currentLabel = Some(label)
    }
    val res = p
    currentLabel = labelBefore
    res
  }

  // Interfacing with the token stream
  // ---------------------------------

  // always points to the latest non-space position
  var position: Int = 0

  extension(token: Token) def failOnErrorToken: Token = token.kind match {
    case TokenKind.Error(err) => fail(err.msg)
    case _ => token
  }

  def peek: Token = tokens(position).failOnErrorToken

  /**
   * Negative lookahead
   */
  def lookbehind(offset: Int): Token =
    tokens(position - offset)

  /**
   * Peeks n tokens ahead of the current one.
   */
  def peek(offset: Int): Token =
    @tailrec
    def go(position: Int, offset: Int): Token =
      if position >= tokens.length then fail("Unexpected end of file")

      tokens(position).failOnErrorToken match {
        case token if isSpace(token.kind) => go(position + 1, offset)
        case token if offset <= 0 => token
        case _ => go(position + 1, offset - 1)
      }

    go(position, offset)

  // the previously consumed token
  var previous = tokens(position)

  def pos() = previous.end + 1
  def peek(kind: TokenKind): Boolean =
    peek.kind == kind
  def peek(offset: Int, kind: TokenKind): Boolean =
    peek(offset).kind == kind

  def hasNext(): Boolean = position < tokens.length
  def next(): Token =
    val t = tokens(position).failOnErrorToken
    skip()
    t

  /**
   * Skips the current token and then all subsequent whitespace
   */
  def skip(): Unit =
    previous = tokens(position)
    position += 1;
    currentLabel = None
    spaces()

  def isDocComment(kind: TokenKind): Boolean =
    kind match {
      case DocComment(_) => true
      case _ => false
    }

  def isSpace(kind: TokenKind): Boolean =
    kind match {
      case TokenKind.Space | TokenKind.Comment(_) | TokenKind.Newline => true
      case _ => false
    }

  @tailrec
  final def spaces(): Unit = if hasNext() then peek.kind match {
    case kind if isSpace(kind) => position += 1; spaces()
    case _ => ()
  }

  def consume(kind: TokenKind): Unit =
    if !hasNext() then fail(s"Expected ${kind}, but reached end of file")
    if (peek.kind != kind) {
      fail(explain(kind), peek.kind) // s"Expected ${explain(kind)} but got ${explain(t.kind)}")
    }
    val t = next()
    ()

  inline def expect[T](expected: String)(inline f: PartialFunction[TokenKind, T]): T =
    val kind = peek.kind
    if f.isDefinedAt(kind) then { skip(); f(kind) } else fail(expected, kind)

  /* The actual parser itself
  * ------------------------
  * We use the following naming conventions for nonterminals:
  *
  *  - maybe[...]s: zero or more times
  *  - [...]s: one or more times
  *  - [...]opt: optional type annotation
  *
  * Furthermore, we try to adhere to the following conventions:
  * - Use `backtrack` with caution and as a last resort. Try to disambiguate the grammar by using `peek` and also try to
  *   only use `backtrack` on "shallow" non-terminals, that is, not on a non-terminal containing an expression,
  *   a statement or a type.
  * - For the same reason, there is no function `manyWhile[T](p: => T): List[T]` but only
  *   `manyWhile[T](p: => T, predicate: => Boolean): List[T]` as this one does not use backtracking.
  * - Use `fail` for reporting errors.
  * - Functions consuming tokens have an empty parameter list `()`, functions that do not, have no parameter list (e.g. peek)
  * - All non-terminals are to use the `nonterminal` function for keeping track of positions.
  */

  // tokens that delimit a statement
  def returnPosition: Boolean = peek(`}`) || peek(`case`) || peek(`}>`) || peek(EOF)

  /**
   * Statements
   */
  def stmts(): Stmt =
    nonterminal:
      (peek.kind match {
        case `val`  => valStmt()
        case _ if isDefinition => DefStmt(definition(), semi() ~> stmts())
        case `with` => withStmt()
        case `var`  => DefStmt(varDef(), semi() ~> stmts())
        case `return` =>
          val result = `return` ~> Return(expr())
          maybeSemi()
          result
        case `}` => // Unexpected end of <STMTS> =>
          // insert a synthetic `return ()` into the block
          Return(UnitLit())
        case _ =>
          val e = expr()
          semi()
          if returnPosition then Return(e)
          else ExprStmt(e, stmts())
      }) labelled "statements"

  // ATTENTION: here the grammar changed (we added `with val` to disambiguate)
  // with val <ID> (: <TYPE>)? = <EXPR>; <STMTS>
  // with val (<ID> (: <TYPE>)?...) = <EXPR>
  // with <EXPR>; <STMTS>
  def withStmt(): Stmt = `with` ~> peek.kind match {
    case `val` =>
      val params = (`val` ~> peek.kind match {
        case `(` => valueParamsOpt()
        case _ => List(valueParamOpt()) // TODO copy position
      })
      desugarWith(params, Nil, `=` ~> expr(), semi() ~> stmts())

    case `def` =>
      val params = (`def` ~> peek.kind match {
        case `{` => blockParamsOpt()
        case _ => List(blockParamOpt()) // TODO copy position
      })
      desugarWith(Nil, params, `=` ~> expr(), semi() ~> stmts())

    case _ => desugarWith(Nil, Nil, expr(), semi() ~> stmts())
  }

  def desugarWith(vparams: List[ValueParam], bparams: List[BlockParam], call: Term, body: Stmt): Stmt = call match {
     case m@MethodCall(receiver, id, tps, vargs, bargs) =>
       Return(MethodCall(receiver, id, tps, vargs, bargs :+ (BlockLiteral(Nil, vparams, bparams, body))))
     case c@Call(callee, tps, vargs, bargs) =>
       Return(Call(callee, tps, vargs, bargs :+ (BlockLiteral(Nil, vparams, bparams, body))))
     case Var(id) =>
       val tgt = IdTarget(id)
       Return(Call(tgt, Nil, Nil, (BlockLiteral(Nil, vparams, bparams, body)) :: Nil))
     case Do(effect, id, targs, vargs, bargs) =>
      Return(Do(effect, id, targs, vargs, bargs :+ BlockLiteral(Nil, vparams, bparams, body)))
     case term =>
       Return(Call(ExprTarget(term), Nil, Nil, (BlockLiteral(Nil, vparams, bparams, body)) :: Nil))
  }

  def maybeSemi(): Unit = if isSemi then semi()
  def isSemi: Boolean = peek.kind match {
    // \n   ; while
    //
    case `;` => true
    // foo }
    //     ^
    case t if returnPosition => true

    // \n   while
    //      ^
    case _ => lookbehind(1).kind == Newline
  }
  def semi(): Unit = peek.kind match {
    // \n   ; while
    //
    case `;` => consume(`;`)
    // foo }
    //     ^
    case t if returnPosition => ()

    // \n   while
    //      ^
    case _ if lookbehind(1).kind == Newline => ()

    case _ => fail("Expected ;")
  }

  def stmt(): Stmt =
    nonterminal:
      {
        if peek(`{`) then braces { BlockStmt(stmts()) }
        else when(`return`) { Return(expr()) } { Return(expr()) }
      } labelled "statement"


  /**
   * Main entry point for the repl.
   */
  def repl(): Tree =
    nonterminal:
       // skip spaces at the start
       spaces()
       val res = peek.kind match {
         case t if isToplevel => toplevel()
         case `import` => includeDecl()
         case _ => expr()
       }
       if peek(`EOF`) then res else fail("Unexpected end of input")

  /**
   * Main entry point
   */
   def program(): ModuleDecl =
     nonterminal:
       // skip spaces at the start
       spaces()
       val doc = maybeDocumentation()
       val res = ModuleDecl(moduleDecl(), manyWhile(includeDecl(), `import`), toplevelDefs(), doc, span())
       if peek(`EOF`) then res else fail("Unexpected end of input")
       // failure("Required at least one top-level function or effect definition")

  def moduleDecl(): String =
    when(`module`) { moduleName() } { defaultModulePath }

  // we are purposefully not using File here since the parser needs to work both
  // on the JVM and in JavaScript
  def defaultModulePath: String =
    val baseWithExt = source.name.split("[\\\\/]").last
    baseWithExt.split('.').head


  def includeDecl(): Include =
    nonterminal:
      Include(`import` ~> moduleName())

  def moduleName(): String =
    some(ident, `/`).mkString("/") labelled "module name"

  def isToplevel: Boolean = documentedKind match {
    case `val` | `fun` | `def` | `type` | `effect` | `namespace` |
         `extern` | `effect` | `interface` | `type` | `record` => true
    case _ => false
  }

  def toplevel(): Def =
    nonterminal:
      documentedKind match {
        case `val`       => valDef()
        case `def`       => defDef()
        case `interface` => interfaceDef()
        case `type`      => typeOrAliasDef()
        case `record`    => recordDef()
        case `extern`    => externDef()
        case `effect`    => effectOrOperationDef()
        case `namespace` => namespaceDef()
        case `var`       => fail("Mutable variable declarations are currently not supported on the toplevel.")
        case _ => fail("Expected a top-level definition")
      }

  def toplevelDefs(): List[Def] =
    documentedKind match {
      case `namespace` =>
        val doc = maybeDocumentation()
        consume(`namespace`)
        val id = idDef()
        peek.kind match {
          case `{` =>
            val defs = braces(toplevelDefs())
            val df = toplevelDefs()
            NamespaceDef(id, defs, doc, span()) :: df
          case _   =>
            val defs = toplevelDefs()
            List(NamespaceDef(id, defs, doc, span()))
        }
      case _ =>
        if (isToplevel) toplevel() :: toplevelDefs()
        else Nil
    }

  def toplevels(): List[Def] =
    nonterminal:
      manyWhile(toplevel(), isToplevel)

  def isDefinition: Boolean = peek.kind match {
    case `val` | `def` | `type` | `effect` | `namespace` => true
    case `extern` | `effect` | `interface` | `type` | `record` =>
      val kw = peek.kind
      fail(s"Only supported on the toplevel: ${kw.toString} declaration.")
    case _ => false
  }

  def definition(): Def =
    nonterminal:
      documentedKind match {
        case `val`       => valDef()
        case `def`       => defDef()
        case `type`      => typeOrAliasDef()
        case `effect`    => effectDef()
        case `namespace` => namespaceDef()
        // TODO
        //     (`extern` | `effect` | `interface` | `type` | `record`).into { (kw: String) =>
        //        failure(s"Only supported on the toplevel: ${kw} declaration.")
        //      }
        case _ => fail("Expected definition")
      }

  def definitions(): List[Def] =
    nonterminal:
      manyWhile(definition(), isDefinition)

  def functionBody: Stmt = stmt() // TODO error context: "the body of a function definition"

  def valDef(): Def =
    nonterminal:
      documented { doc =>
        ValDef(`val` ~> idDef(), maybeValueTypeAnnotation(), `=` ~> stmt(), doc, span())
      }

  /**
   * In statement position, val-definitions can also be destructing:
   *   i.e. val (l, r) = point(); ...
   */
  def valStmt(): Stmt =
    nonterminal:
      val doc = maybeDocumentation()
      val startPos = pos()
      val startMarker = nonterminal { new {} }
      def simpleLhs() = backtrack {
        `val` ~> idDef() ~ maybeValueTypeAnnotation() <~ `=`
      } map {
        case id ~ tpe =>
          val binding = stmt()
          val endPos = pos()
          val valDef = ValDef(id, tpe, binding, doc, Span(source, startPos, endPos)).withRangeOf(startMarker, binding)
          DefStmt(valDef, { semi(); stmts() })
      }
      def matchLhs() =
        maybeDocumentation() ~ (`val` ~> matchPattern()) ~ manyWhile(`and` ~> matchGuard(), `and`) <~ `=` match {
          case doc ~ AnyPattern(id) ~ Nil =>
            val binding = stmt()
            val endPos = pos()
            val valDef = ValDef(id, None, binding, doc, Span(source, startPos, endPos)).withRangeOf(startMarker, binding)
            DefStmt(valDef, { semi(); stmts() })
          case doc ~ p ~ guards =>
            // matches do not support doc comments, so we ignore `doc`
            val sc = expr()
            val default = when(`else`) { Some(stmt()) } { None }
            val body = semi() ~> stmts()
            val clause = MatchClause(p, guards, body).withRangeOf(p, sc)
            val matching = Match(List(sc), List(clause), default).withRangeOf(startMarker, sc)
            Return(matching)
        }

      simpleLhs() getOrElse matchLhs()


  def varDef(): Def =
    nonterminal:
      maybeDocumentation() ~ (`var` ~> idDef()) ~ maybeValueTypeAnnotation() ~ when(`in`) { Some(idRef()) } { None } ~ (`=` ~> stmt()) match {
        case doc ~ id ~ tpe ~ Some(reg) ~ expr => RegDef(id, tpe, reg, expr, doc, span())
        case doc ~ id ~ tpe ~ None ~ expr      => VarDef(id, tpe, expr, doc, span())
      }

  def defDef(): Def =
    nonterminal:
      val doc = maybeDocumentation()
      val id = consume(`def`) ~> idDef()

      def isBlockDef: Boolean = peek(`:`) || peek(`=`)

      if isBlockDef then
        // (: <VALUETYPE>)? `=` <EXPR>
        DefDef(id, maybeBlockTypeAnnotation(), `=` ~> expr(), doc, span())
      else
        // [...](<PARAM>...) {...} `=` <STMT>>
        val (tps, vps, bps) = params()
        FunDef(id, tps, vps, bps, maybeReturnAnnotation(), `=` ~> stmt(), doc, span())


  // right now: data type definitions (should be renamed to `data`) and type aliases
  def typeOrAliasDef(): Def =
    nonterminal:
      val doc = maybeDocumentation()
      val id ~ tps = (`type` ~> idDef()) ~ maybeTypeParams()

      peek.kind match {
<<<<<<< HEAD
        case `=` => `=` ~> TypeDef(id, tps.unspan, valueType(), doc, span())
        case _ => DataDef(id, tps, braces { manyWhile({ constructor() <~ semi() }, !peek(`}`)) }, doc, span())
=======
        case `=` => `=` ~> TypeDef(id, tps.unspan, valueType())
        case _ => braces { DataDef(id, tps, manyUntil({ constructor() <~ semi() }, `}`)) }
>>>>>>> f1d6b9c6
      }

  def recordDef(): Def =
    nonterminal:
      documented { doc =>
        RecordDef(`record` ~> idDef(), maybeTypeParams(), valueParams(), doc, span())
      }

  def constructor(): Constructor =
    nonterminal:
<<<<<<< HEAD
      documented { doc =>
        Constructor(idDef(), maybeTypeParams(), valueParams(), doc, span())
      }
=======
      Constructor(idDef(), maybeTypeParams(), valueParams()) labelled "constructor"
>>>>>>> f1d6b9c6

  // On the top-level both
  //    effect Foo = {}
  // and
  //    effect Foo(): Int
  // are allowed. Here we simply backtrack, since effect definitions shouldn't be
  // very long and cannot be nested.
  def effectOrOperationDef(): Def =
    nonterminal:
      backtrack { effectDef() } getOrElse { operationDef() }

  def effectDef(): Def =
    nonterminal:
      // effect <NAME> = <EFFECTS>
      documented { doc =>
        EffectDef(`effect` ~> idDef(), maybeTypeParams().unspan, `=` ~> effects(), doc, span())
      }

  // effect <NAME>[...](...): ...
  def operationDef(): Def =
    nonterminal:
      val doc = maybeDocumentation()
      `effect` ~> operation(doc) match {
        case op @ Operation(id, tps, vps, bps, ret, opDoc, opSpan) =>
          InterfaceDef(IdDef(id.name, id.span) withPositionOf op, tps, List(Operation(id, Many.empty(tps.span.synthesized), vps, bps, ret, opDoc, opSpan) withPositionOf op), doc, span())
      }

  def operation(doc: Doc): Operation =
    nonterminal:
      idDef() ~ params() ~ returnAnnotation() match {
        case id ~ (tps, vps, bps) ~ ret => Operation(id, tps, vps.unspan, bps.unspan, ret, doc, span())
      }

  def interfaceDef(): InterfaceDef =
    nonterminal:
<<<<<<< HEAD
      documented { doc =>
        InterfaceDef(`interface` ~> idDef(), maybeTypeParams(),
          `{` ~> manyWhile(documented { opDoc => `def` ~> operation(opDoc) }, documentedKind == `def`) <~ `}`, doc, span())
      }
=======
      InterfaceDef(`interface` ~> idDef(), maybeTypeParams(), `{` ~> manyUntil({ `def` ~> operation() } labelled "operation declaration", `}`) <~ `}`)
>>>>>>> f1d6b9c6

  def namespaceDef(): Def =
    nonterminal:
      val doc = maybeDocumentation()
      consume(`namespace`)
      val id = idDef()
      // namespace foo { <DEFINITION>* }
      if peek(`{`) then NamespaceDef(id, braces { definitions() }, doc, span())
      // namespace foo
      // <DEFINITION>*
      else { semi(); NamespaceDef(id, definitions(), doc, span()) }


  def externDef(): Def =
    nonterminal:
      val doc = maybeDocumentation()
      { peek(`extern`); peek(1).kind } match {
        case `type`      => externType(doc)
        case `interface` => externInterface(doc)
        case `resource`  => externResource(doc)
        case `include`   => externInclude(doc)
        // extern """..."""
        case s: Str      => externString(doc)
        case Ident(_) | `pure` =>
          // extern IDENT def ...
          if (peek(2, `def`)) externFun(doc)
          // extern IDENT """..."""
          else externString(doc)
        // extern {...} def ...
        case _ => externFun(doc)
      }

  def featureFlag(): FeatureFlag = {
    expect("feature flag identifier") {
      case Ident("default") => FeatureFlag.Default
      case Ident(flag)      => FeatureFlag.NamedFeatureFlag(flag)
    }
  }

  def maybeFeatureFlag(): FeatureFlag =
    nonterminal:
      backtrack(featureFlag()).getOrElse(FeatureFlag.Default)

  def externType(doc: Doc): Def =
    ExternType(`extern` ~> `type` ~> idDef(), maybeTypeParams(), doc, span())
  def externInterface(doc: Doc): Def =
    ExternInterface(`extern` ~> `interface` ~> idDef(), maybeTypeParams().unspan, doc, span())
  def externResource(doc: Doc): Def =
    ExternResource(`extern` ~> `resource` ~> idDef(), blockTypeAnnotation(), doc, span())
  def externInclude(doc: Doc): Def =
    consume(`extern`)
    consume(`include`)
    val posAfterInclude = pos()
    ExternInclude(maybeFeatureFlag(), path().stripPrefix("\"").stripSuffix("\""), None, IdDef("", Span(source, posAfterInclude, posAfterInclude, Synthesized)), doc=doc, span=span())

  def externString(doc: Doc): Def =
    nonterminal:
      consume(`extern`)
      val posAfterExtern = pos()
      val ff = maybeFeatureFlag()
      expect("string literal") {
        case Str(contents, _) => ExternInclude(ff, "", Some(contents), IdDef("", Span(source, posAfterExtern, posAfterExtern, Synthesized)), doc, span())
      }

  def externFun(doc: Doc): Def =
    ((`extern` ~> maybeExternCapture()) ~ (`def` ~> idDef()) ~ params() ~ (returnAnnotation() <~ `=`)) match {
      case capt ~ id ~ (tps, vps, bps) ~ ret =>
        val bodies = manyWhile(externBody(), isExternBodyStart)
        ExternDef(capt, id, tps, vps, bps, ret, bodies, doc, span())
    }

  def externBody(): ExternBody =
<<<<<<< HEAD
    peek.kind match {
      case _: Ident => peek(1).kind match {
        case `{` => ExternBody.EffektExternBody(featureFlag(), `{` ~> stmts() <~ `}`)
=======
    nonterminal:
      peek.kind match {
        case _: Ident => (peek(1).kind match {
          case `{` => ExternBody.EffektExternBody(featureFlag(), `{` ~> stmts() <~ `}`)
          case _ => ExternBody.StringExternBody(maybeFeatureFlag(), template())
        }) labelled "extern body (string or block)"
>>>>>>> f1d6b9c6
        case _ => ExternBody.StringExternBody(maybeFeatureFlag(), template())
      }
      case _ => ExternBody.StringExternBody(maybeFeatureFlag(), template())
    }

  private def isExternBodyStart: Boolean =
    peek.kind match {
      case Str(_, _) | Ident(_) | `{` => true
      case _                          => false
    }

  def template(): Template[Term] =
    nonterminal:
      // TODO handle case where the body is not a string, e.g.
      // Expected an extern definition, which can either be a single-line string (e.g., "x + y") or a multi-line string (e.g., """...""")
      val first = string()
      val (exprs, strs) = manyWhile((`${` ~> expr() <~ `}`, string()), `${`).unzip
      Template(first :: strs, exprs)

  def documented[T](p: Doc => T): T =
    p(maybeDocumentation())

  def maybeDocumentation(): Doc =
    nonterminal:
      peek.kind match
        case DocComment(_) =>
          val docComments = manyWhile({
            val msg = peek.kind match {
              case DocComment(message) => message
              case _ => ""
            }
            consume(peek.kind)
            msg
          }, peek.kind.isInstanceOf[DocComment])

          if (docComments.isEmpty) None
          else Some(docComments.mkString("\\n"))
        case _ => None

  def documentedKind(position: Int): TokenKind = peek(position).kind match {
    case DocComment(_) => documentedKind(position + 1)
    case k => k
  }

  def documentedKind: TokenKind = documentedKind(0)

  def maybeExternCapture(): CaptureSet =
    nonterminal:
      val posn = pos()
      if peek(`{`) || peek(`pure`) || isVariable then externCapture()
      else CaptureSet(List(IdRef(List("effekt"), "io", Span(source, posn, posn, Synthesized))))

  def externCapture(): CaptureSet =
    nonterminal:
      if peek(`{`) then captureSet()
      else if peek(`pure`) then `pure` ~> CaptureSet(Nil)
      else CaptureSet(List(idRef()))

  def path(): String =
    nonterminal:
      expect("path as string literal") {
        case Str(s, false) => s
      }

  def string(): String =
    nonterminal:
      expect("string literal") {
        case Str(s, _) => s
      }

  def maybeValueTypeAnnotation(): Option[ValueType] =
    nonterminal:
      if peek(`:`) then Some(valueTypeAnnotation()) else None

  def maybeBlockTypeAnnotation(): Option[BlockType] =
    nonterminal:
      if peek(`:`) then Some(blockTypeAnnotation()) else None

  def maybeReturnAnnotation(): Maybe[Effectful] =
    nonterminal:
      when(`:`) { Maybe.Some(effectful(), span()) } { Maybe.None(span()) }

  def returnAnnotation(): Effectful =
    if peek(`:`) then  `:` ~> effectful()
    else fail("return type annotation", peek.kind)

  def valueTypeAnnotation(): ValueType =
    if peek(`:`) then  `:` ~> valueType()
    else fail("a type annotation", peek.kind)

  def blockTypeAnnotation(): BlockType =
    if peek(`:`) then  `:` ~> blockType()
    else fail("a type annotation", peek.kind)

  def expr(): Term = peek.kind match {
    case _ => matchExpr() labelled "expression"
  }

  def ifExpr(): Term =
    nonterminal:
      If(`if` ~> parens { matchGuards().unspan },
        stmt(),
        when(`else`) { stmt() } { Return(UnitLit()) })

  def whileExpr(): Term =
    nonterminal:
      While(`while` ~> parens { matchGuards().unspan },
        stmt(),
        when(`else`) { Some(stmt()) } { None })

  def doExpr(): Term =
    nonterminal:
      (`do` ~> idRef()) ~ arguments() match {
        case id ~ (targs, vargs, bargs) => Do(None, id, targs, vargs, bargs)
      }

  /*
  <tryExpr> ::= try { <stmts> } <handler>+
  <handler> ::= with (<idDef> :)? <implementation>
  <implementation ::= <interfaceType> { <opClause>+ }
  */
  def tryExpr(): Term =
    nonterminal:
      `try` ~> stmt() ~ someWhile(handler(), `with`) match {
        case s ~ hs => TryHandle(s, hs.unspan)
      }

  def regionExpr(): Term =
    nonterminal:
      Region(`region` ~> idDef(), stmt())

  def boxExpr(): Term = {
    nonterminal:
      consume(`box`)
      val expr = if (peek(`{`)) functionArg()
      else callExpr()
      val captures = backtrack {
        `at` ~> captureSet()
      }
      Box(captures, expr)
  }

  // TODO deprecate
  def funExpr(): Term =
    nonterminal:
      val blockLiteral = `fun` ~> BlockLiteral(Nil, valueParams().unspan, Nil, braces { stmts() })
      Box(Maybe.None(Span(source, pos(), pos(), Synthesized)), blockLiteral)

  def unboxExpr(): Term =
    nonterminal:
      Unbox(`unbox` ~> expr())

  def newExpr(): Term =
    nonterminal:
      New(`new` ~> implementation())

  def handler(): Handler =
    nonterminal:
      `with` ~> backtrack(idDef() <~ `:`) ~ implementation() match {
        case capabilityName ~ impl =>
          val capability = capabilityName map { name => BlockParam(name, Some(impl.interface)): BlockParam }
          Handler(capability.unspan, impl)
      }

  // This nonterminal uses limited backtracking: It parses the interface type multiple times.
  def implementation(): Implementation =
    nonterminal:
      // Interface[...] {}
      def emptyImplementation() = backtrack { Implementation(blockTypeRef(), `{` ~> Nil <~ `}`) }

      // Interface[...] { def <NAME> = ... }
      def interfaceImplementation() = backtrack {
        val tpe = blockTypeRef()
        consume(`{`)
        if !peek(`def`) then fail("Expected at least one operation definition to implement this interface.")
        tpe
      } map { tpe =>
        Implementation(tpe, manyUntil(opClause() labelled "operation clause", `}`)) <~ `}`
      }

      // Interface[...] { () => ... }
      // Interface[...] { case ... => ... }
      def operationImplementation() = idRef() ~ maybeTypeArgs() ~ implicitResume ~ functionArg() match {
        case (id ~ tps ~ k ~ BlockLiteral(_, vps, bps, body)) =>
          val synthesizedId = IdRef(Nil, id.name, id.span.synthesized).withPositionOf(id)
          val interface = TypeRef(id, tps, id.span.synthesized).withPositionOf(id)
          val operation = OpClause(synthesizedId, Nil, vps, bps, None, body, k).withRangeOf(id, body)
          Implementation(interface, List(operation))
      }

      (emptyImplementation() orElse interfaceImplementation() getOrElse operationImplementation()) labelled "interface implementation (starting with its name)"

  def opClause(): OpClause =
    nonterminal:
      (`def` ~> idRef()) ~ paramsOpt() ~ maybeReturnAnnotation() ~ (`=` ~> stmt()) match {
        case id ~ (tps, vps, bps) ~ ret ~ body =>
         if (isSemi) {
           semi()

           val startPosition = position

           if (!peek(`}`) && !peek(`def`) && !peek(EOF)) {
              // consume until the next `def` or `}` or EOF
              while (!peek(`}`) && !peek(`def`) && !peek(EOF)) {
                next()
              }

              val endPosition = position
              val msg = "Unexpected tokens after operation definition. Expected either a new operation definition or the end of the implementation."
              softFail(msg, startPosition, endPosition)
            }
          }

          // TODO the implicitResume needs to have the correct position assigned (maybe move it up again...)
          OpClause(id, tps, vps, bps, ret.unspan, body, implicitResume)
      }

  def implicitResume: IdDef =
    nonterminal:
      IdDef("resume", span())

  def matchClause(): MatchClause =
    nonterminal:
      val patterns = `case` ~> some(matchPattern, `,`)
      val pattern: MatchPattern = patterns match {
        case Many(List(pat), _) => pat
        case pats => MultiPattern(pats.unspan)
      }
      MatchClause(
        pattern,
        manyWhile(`and` ~> matchGuard(), `and`),
        // allow a statement enclosed in braces or without braces
        // both is allowed since match clauses are already delimited by `case`
        `=>` ~> (if (peek(`{`)) { stmt() } else { stmts() })
      )

  def matchGuards() =
    nonterminal:
      some(matchGuard, `and`)

  def matchGuard(): MatchGuard =
    nonterminal:
      expr() ~ when(`is`) { Some(matchPattern()) } { None } match {
        case e ~ Some(p) => MatchGuard.PatternGuard(e, p)
        case e ~ None    => MatchGuard.BooleanGuard(e)
      }

  def matchPattern(): MatchPattern =
    nonterminal:
      peek.kind match {
        case `__` => skip(); IgnorePattern()
        case _ if isVariable  =>
          idRef() match {
            case id if peek(`(`) => TagPattern(id, many(matchPattern, `(`, `,`, `)`).unspan)
            case IdRef(Nil, name, span) => AnyPattern(IdDef(name, span))
            case IdRef(_, name, _) => fail("Cannot use qualified names to bind a pattern variable")
          }
        case _ if isVariable =>
          AnyPattern(idDef())
        case _ if isLiteral => LiteralPattern(literal())
        case `(` => some(matchPattern, `(`, `,`, `)`) match {
          case Many(p :: Nil , _) => fail("Pattern matching on tuples requires more than one element")
          case Many(ps, span) => TagPattern(IdRef(List("effekt"), s"Tuple${ps.size}", span.synthesized), ps)
        }
        case k => fail("pattern", k)
      }

  def matchExpr(): Term =
    nonterminal:
      var sc = assignExpr()
      while (peek(`match`)) {
         val clauses = `match` ~> braces { manyWhile(matchClause(), `case`) }
         val default = when(`else`) { Some(stmt()) } { None }
         sc = Match(List(sc), clauses, default)
      }
      sc

  def assignExpr(): Term =
    nonterminal:
      orExpr() match {
        case x @ Term.Var(id) => when(`=`) { Assign(id, expr()) } { x }
        case other => other
      }

  def orExpr(): Term = infix(andExpr, `||`)
  def andExpr(): Term = infix(eqExpr, `&&`)
  def eqExpr(): Term = infix(relExpr, `===`, `!==`)
  def relExpr(): Term = infix(addExpr, `<=`, `>=`, `<`, `>`)
  def addExpr(): Term = infix(mulExpr, `++`, `+`, `-`)
  def mulExpr(): Term = infix(callExpr, `*`, `/`)

  inline def infix(nonTerminal: () => Term, ops: TokenKind*): Term =
    nonterminal:
      var left = nonTerminal()
      while (ops.contains(peek.kind)) {
         val op = next()
         val right = nonTerminal()
         left = binaryOp(left, op, right).withRangeOf(left, right)
      }
      left

  // === AST Helpers ===

  private def binaryOp(lhs: Term, op: Token, rhs: Term): Term =
    nonterminal:
       if isThunkedOp(op.kind) then
         Call(IdTarget(IdRef(Nil, opName(op.kind), op.span(source).synthesized)), Nil, Nil, List(BlockLiteral(Nil, Nil, Nil, Return(lhs)), BlockLiteral(Nil, Nil, Nil, Return(rhs))))
       else
         Call(IdTarget(IdRef(Nil, opName(op.kind), op.span(source).synthesized)), Nil, List(lhs, rhs), Nil)

  private def isThunkedOp(op: TokenKind): Boolean = op match {
    case `||` | `&&` => true
    case _           => false
  }

  private def opName(op: TokenKind): String = op match {
    case `||` => "infixOr"
    case `&&` => "infixAnd"
    case `===` => "infixEq"
    case `!==` => "infixNeq"
    case `<` => "infixLt"
    case `>` => "infixGt"
    case `<=` => "infixLte"
    case `>=` => "infixGte"
    case `+` => "infixAdd"
    case `-` => "infixSub"
    case `*` => "infixMul"
    case `/` => "infixDiv"
    case `++` => "infixConcat"
    case _ => sys.error(s"Internal compiler error: not a valid operator ${op}")
  }

  def TypeTuple(tps: Many[Type]): Type =
    TypeRef(IdRef(List("effekt"), s"Tuple${tps.size}", tps.span.synthesized), tps, tps.span.synthesized)

  /**
   * This is a compound production for
   *  - member selection <EXPR>.<NAME>
   *  - method calls <EXPR>.<NAME>(...)
   *  - function calls <EXPR>(...)
   *
   * This way expressions like `foo.bar.baz()(x).bam.boo()` are
   * parsed with the correct left-associativity.
   */
  def callExpr(): Term = nonterminal {
    var e = primExpr()

    while (peek(`.`) || isArguments)
      peek.kind match {
        // member selection (or method call)
        //   <EXPR>.<NAME>
        // | <EXPR>.<NAME>( ... )
        case `.` =>
          consume(`.`)
          val member = idRef()
          // method call
          if (isArguments) {
            val (targs, vargs, bargs) = arguments()
            e = Term.MethodCall(e, member, targs, vargs, bargs)
          } else {
            e = Term.MethodCall(e, member, Nil, Nil, Nil)
          }

        // function call
        case _ if isArguments =>
          val callee = e match {
            case Term.Var(id) => IdTarget(id)
            case other => ExprTarget(other)
          }
          val (targs, vargs, bargs) = arguments()
          e = Term.Call(callee, targs, vargs, bargs)

        // nothing to do
        case _ => ()
      }

    e
  }

  // argument lists cannot follow a linebreak:
  //   foo      ==    foo;
  //   ()             ()
  def isArguments: Boolean = lookbehind(1).kind != Newline && (peek(`(`) || peek(`[`) || peek(`{`))
  def arguments(): (List[ValueType], List[Term], List[Term]) =
    if (!isArguments) fail("at least one argument section (types, values, or blocks)", peek.kind)
    (maybeTypeArgs().unspan, maybeValueArgs(), maybeBlockArgs())

  def maybeTypeArgs(): Many[ValueType] =
    nonterminal:
      if peek(`[`) then typeArgs() else Many.empty(span())
  def maybeValueArgs(): List[Term] = if peek(`(`) then valueArgs() else Nil
  def maybeBlockArgs(): List[Term] = if peek(`{`) then blockArgs() else Nil

  def typeArgs(): Many[ValueType] =
    nonterminal:
      some(valueType, `[`, `,`, `]`)
  def valueArgs(): List[Term] =
    nonterminal:
      many(expr, `(`, `,`, `)`).unspan
  def blockArgs(): List[Term] =
    nonterminal:
      someWhile(blockArg(), `{`).unspan

  /**
   * Note: for this nonterminal, we need some backtracking.
   */
  def blockArg(): Term =
    nonterminal:
      backtrack { `{` ~> Var(idRef()) <~ `}` } getOrElse { functionArg() }

  def functionArg(): BlockLiteral =
    nonterminal:
      braces {
        peek.kind match {
          // { case ... => ... }
          case `case` => someWhile(matchClause(), `case`) match { case cs =>
            val arity = cs match {
              case Many(MatchClause(MultiPattern(ps), _, _) :: _, _) => ps.length
              case _ => 1
            }
            // TODO fresh names should be generated for the scrutinee
            // also mark the temp name as synthesized to prevent it from being listed in VSCode
            val names = List.tabulate(arity){ n => s"__arg${n}" }
            BlockLiteral(
              Nil,
              names.map { name => ValueParam(IdDef(name, Span.missing(source)), None) },
              Nil,
              Return(Match(names.map{ name => Var(IdRef(Nil, name, Span.missing(source))) }, cs.unspan, None))) : BlockLiteral
          }
          case _ =>
            // { (x: Int) => ... }
            backtrack { lambdaParams() <~ `=>` } map {
              case (tps, vps, bps) => BlockLiteral(tps, vps, bps, stmts()) : BlockLiteral
            } getOrElse {
              // { <STMTS> }
              BlockLiteral(Nil, Nil, Nil, stmts()) : BlockLiteral
            }
        }
      }

  def primExpr(): Term = peek.kind match {
    case `if`     => ifExpr()
    case `while`  => whileExpr()
    case `try`    => tryExpr()
    case `region` => regionExpr()
    case `box`    => boxExpr()
    case `unbox`  => unboxExpr()
    case `fun`    => funExpr()
    case `new`    => newExpr()
    case `do`                => doExpr()
    case _ if isString       => templateString()
    case _ if isLiteral      => literal()
    case _ if isVariable     =>
      peek(1).kind match {
        case _: Str => templateString()
        case _ => variable()
      }
    case _ if isHole         => hole()
    case _ if isTupleOrGroup => tupleOrGroup()
    case _ if isListLiteral  => listLiteral()
    case k => fail("variables, literals, tuples, lists, holes or group", k)
  }

  def isListLiteral: Boolean = peek.kind match {
    case `[` => true
    case _ => false
  }
  def listLiteral(): Term =
    nonterminal:
      manyTrailing(expr, `[`, `,`, `]`).foldRight(NilTree) { ConsTree }

  private def NilTree: Term =
    Call(IdTarget(IdRef(List(), "Nil", Span.missing(source))), Nil, Nil, Nil)

  private def ConsTree(el: Term, rest: Term): Term =
    Call(IdTarget(IdRef(List(), "Cons", Span.missing(source))), Nil, List(el, rest), Nil)

  def isTupleOrGroup: Boolean = peek(`(`)
  def tupleOrGroup(): Term =
    some(expr, `(`, `,`, `)`) match {
      case Many(e :: Nil, _) => e
      case Many(xs, span) => Call(IdTarget(IdRef(List("effekt"), s"Tuple${xs.size}", span)), Nil, xs.toList, Nil)
    }

  def isHole: Boolean = peek(`<>`) || peek(`<{`)
  def hole(): Term = {
    nonterminal:
      peek.kind match {
        case `<>` => `<>` ~> Hole(IdDef("hole", span().synthesized), Return(UnitLit()), span())
        case `<{` =>
          val s = `<{` ~> stmts() <~ `}>`
          Hole(IdDef("hole", span().synthesized), s, span())
        case k => fail("hole", k)
      }
    }

  def isLiteral: Boolean = peek.kind match {
    case _: (Integer | Float | Str | Chr) => true
    case `true` => true
    case `false` => true
    case _ => isUnitLiteral
  }

  def isString: Boolean = peek.kind match {
    case _: Str => true
    case _      => false
  }

  def templateString(): Term =
    nonterminal:
      backtrack(idRef()) ~ template() match {
        // We do not need to apply any transformation if there are no splices _and_ no custom handler id is given
        case Maybe(None, _) ~ Template(str :: Nil, Nil) => StringLit(str)
        // s"a${x}b${y}" ~> s { do literal("a"); do splice(x); do literal("b"); do splice(y); return () }
        case id ~ Template(strs, args) =>
          val target = id.getOrElse(IdRef(Nil, "s", id.span.synthesized))
          val doLits = strs.map { s =>
            Do(None, IdRef(Nil, "literal", Span.missing(source)), Nil, List(StringLit(s)), Nil)
          }
          val doSplices = args.map { arg =>
            Do(None, IdRef(Nil, "splice", Span.missing(source)), Nil, List(arg), Nil)
          }
          val body = interleave(doLits, doSplices)
            .foldRight(Return(UnitLit())) { (term, acc) => ExprStmt(term, acc) }
          val blk = BlockLiteral(Nil, Nil, Nil, body)
          Call(IdTarget(target), Nil, Nil, List(blk))
      }

  // TODO: This should use `expect` as it follows the same pattern.
  // However, we currently cannot use `expect` here as the unit literal consists of two tokens
  def literal(): Literal =
    nonterminal:
      peek.kind match {
        case Integer(v)         => skip(); IntLit(v)
        case Float(v)           => skip(); DoubleLit(v)
        case Str(s, multiline)  => skip(); StringLit(s)
        case Chr(c)             => skip(); CharLit(c)
        case `true`             => skip(); BooleanLit(true)
        case `false`            => skip(); BooleanLit(false)
        case t if isUnitLiteral => skip(); skip(); UnitLit()
        case t => fail("a literal", t)
      }

  // Will also recognize ( ) as unit if we do not emit space in the lexer...
  private def isUnitLiteral: Boolean = peek(`(`) && peek(1, `)`)

  def isVariable: Boolean = isIdRef
  def variable(): Term =
    nonterminal:
      Var(idRef())

  def isIdRef: Boolean = isIdent

  def idRef(): IdRef =
    nonterminal:
      some(ident, PathSep) match {
        case ids => IdRef(ids.init, ids.last, span())
      }

  def idDef(): IdDef =
    nonterminal:
      IdDef(ident(), span())

  def isIdent: Boolean = peek.kind match {
    case Ident(id) => true
    case _ => false
  }
  def ident(): String =
    nonterminal:
      expect("identifier") { case Ident(id) => id }

  /*
   * Type grammar by precedence:
   *
   * Type ::= Id ('[' Type ',' ... ']')?                                           refType
   *
   *       | '(' Type ',' ... ')'                                                  atomicType
   *       | '(' Type ')'
   *
   *       | Type '=>' Type ('/' SetType)?                                         functionType
   *       | '(' Type ',' ... ')' ('{' Type '}')* '=>' Type ('/' SetType)?
   *
   *       | Type 'at' Id                                                          boxedType
   *       | Type 'at' '{' Id ',' ... '}'
   *       | Type ('/' SetType)?
   *
   * SetType ::= Type
   *        | '{' Type ',' ... '}'
   */
  def effects(): Effects = {
    nonterminal:
      if (peek(`{`)) {
        val effects = many(refType, `{`, `,`, `}`)
        Effects(effects.unspan, effects.span)
      }
      else
        Effects(List(refType()), span())
  } labelled "effect set"

  def maybeEffects(): Effects = {
    nonterminal:
      when(`/`) {
        effects()
      } {
        Effects.Pure(span().synthesized)
      }
  }

  def refType(): TypeRef =
    nonterminal:
      TypeRef(idRef(), maybeTypeArgs(), span())

  // Parse atomic types: Tuples, parenthesized types, type references (highest precedence)
  private def atomicType(): Type =
    nonterminal:
      peek.kind match {
        case `(` =>
          some(boxedType, `(`, `,`, `)`) match {
            case Many(tpe :: Nil, _) => tpe
            case tpes => TypeTuple(tpes)
          }
        case _ => refType()
      }

  // Parse function types (middle precedence)
  private def functionType(): Type = {
    // Complex function type: [T]*(Int, String)*{Exc} => Int / {Effect}
    def functionTypeComplex: Maybe[Type] = backtrack {
      maybeTypeParams() ~ maybeValueTypes() ~ (maybeBlockTypeParams() <~ `=>`)
    } map { case tparams ~ vparams ~ bparams =>
      (atomicType() labelled "return type") ~ maybeEffects() match {
        case  t ~ effs => FunctionType(tparams, vparams, bparams, t, effs)
      }
    }

    // Simple function type: Int => Int
    def functionTypeSimple: Maybe[Type] = backtrack {
      refType() <~ `=>`
    } map { tpe =>
      FunctionType(Many.empty(Span.missing(source)), Many(List(tpe), Span.missing(source)), Many.empty(Span.missing(source)), atomicType(), maybeEffects())
    }

    // Try to parse each function type variant, fall back to basic type if none match
    nonterminal:
      functionTypeSimple orElse functionTypeComplex getOrElse atomicType()
  }

  // Parse boxed types and effectfuls (lowest precedence)
  // "Top-level" parser for a generic type.
  private def boxedType(): Type = {
    nonterminal:
      // Parse the function type first
      val tpe = functionType()

      // TODO: these should probably be in a loop to parse as many `at`s and `\`s as possible?
      val boxed = when(`at`) {
        BoxedType(tpe, captureSet())
      } {
        tpe
      }

      if (peek(`/`)) {
        Effectful(boxed, maybeEffects(), span())
      } else {
        boxed
      }
  }

  // NOTE: ValueType, BlockType are just aliases for Type.
  def blockType(): BlockType = boxedType() labelled "block type"
  def valueType(): ValueType = boxedType() labelled "value type"

  // Completely specialized for TypeRef: we only parse `refType` here, we don't go through the whole hierarchy.
  // This results in slightly worse errors, but massively simplifies the design.
  inline def blockTypeRef(): TypeRef = refType()

  // Somewhat specialized: we parse a normal type, if it's not a ${tpe} / ${effs},
  // then pretend the effect set is empty. This seems to work out fine :)
  def effectful(): Effectful = {
    nonterminal:
      (boxedType() match
        case eff: Effectful => eff
        case tpe => {
          Effectful(tpe, Effects.Pure(Span(source, pos(), pos(), Synthesized)), span())
        }) labelled "return-type and effects"
  }

  def maybeTypeParams(): Many[Id] =
    nonterminal:
      if peek(`[`) then typeParams() else Many.empty(span())

  def typeParams(): Many[Id] =
    nonterminal:
      some(idDef, `[`, `,`, `]`)

  def maybeBlockTypeParams(): Many[(Maybe[IdDef], Type)] =
    nonterminal:
      if peek(`{`) then blockTypeParams() else Many.empty(span())

  def blockTypeParams(): Many[(Maybe[IdDef], Type)] =
    nonterminal:
      someWhile(blockTypeParam(), `{`)

  def blockTypeParam(): (Maybe[IdDef], Type) =
    nonterminal:
      braces { (backtrack { idDef() <~ `:` }, blockType()) }


  def lambdaParams(): (List[Id], List[ValueParam], List[BlockParam]) =
    nonterminal:
      if isVariable then (Nil, List(ValueParam(idDef(), None)), Nil)  else paramsOpt()

  def params(): (Many[Id], Many[ValueParam], Many[BlockParam]) =
    nonterminal:
      maybeTypeParams() ~ maybeValueParams() ~ maybeBlockParams() match {
        case tps ~ vps ~ bps => (tps, vps, bps)
      }

  def paramsOpt(): (List[Id], List[ValueParam], List[BlockParam]) =
    nonterminal:
      maybeTypeParams() ~ maybeValueParamsOpt() ~ maybeBlockParamsOpt() match {
        case (tps ~ vps ~ bps) =>
          // fail("Expected a parameter list (multiple value parameters or one block parameter; only type annotations of value parameters can be currently omitted)")
          (tps.unspan, vps, bps)
      }

  def maybeValueParamsOpt(): List[ValueParam] =
    nonterminal:
      if peek(`(`) then valueParamsOpt() else Nil

  def valueParamsOpt(): List[ValueParam] =
    nonterminal:
      many(valueParamOpt, `(`, `,`, `)`).unspan

  def maybeValueParams(): Many[ValueParam] =
    nonterminal:
      if peek(`(`) then valueParams() else Many.empty(span())

  def valueParams(): Many[ValueParam] =
    nonterminal:
      many(valueParam, `(`, `,`, `)`)

  def valueParam(): ValueParam =
    nonterminal:
      ValueParam(idDef(), Some(valueTypeAnnotation()))

  def valueParamOpt(): ValueParam =
    nonterminal:
      ValueParam(idDef(), maybeValueTypeAnnotation())

  def maybeBlockParams(): Many[BlockParam] =
    nonterminal:
      Many(manyWhile(`{` ~> blockParam() <~ `}`, `{`), span())

  def blockParams(): List[BlockParam] =
    nonterminal:
      someWhile(`{` ~> blockParam() <~ `}`, `{`).unspan

  def maybeBlockParamsOpt(): List[BlockParam] =
    nonterminal:
      manyWhile(`{` ~> blockParamOpt() <~ `}`, `{`)

  def blockParamsOpt(): List[BlockParam] =
    nonterminal:
      someWhile(`{` ~> blockParamOpt() <~ `}`, `{`).unspan

  def blockParam(): BlockParam =
    nonterminal:
      BlockParam(idDef(), Some(blockTypeAnnotation()))

  def blockParamOpt(): BlockParam =
    nonterminal:
      BlockParam(idDef(), when(`:`)(Some(blockType()))(None))


  def maybeValueTypes(): Many[Type] =
    nonterminal:
      if peek(`(`) then valueTypes() else Many.empty(span())

  def valueTypes(): Many[Type] =
    nonterminal:
      many(valueType, `(`, `,`, `)`)

  def captureSet(): CaptureSet =
    nonterminal:
      CaptureSet(many(idRef, `{`, `,` , `}`).unspan)

  // Generic utility functions
  // -------------------------
  // ... for writing parsers.

  /**
   * Aborts parsing with the given message
   */
  def fail(expected: String, got: TokenKind): Nothing =
    throw Fail.expectedButGot(currentLabel.getOrElse { expected }, explain(got), position)

  def fail(msg: String): Nothing =
    throw Fail(msg, position)

  def softFail(message: String, start: Int, end: Int): Unit = {
    softFails += SoftFail(message, start, end)
  }

  /**
   * Guards `thn` by token `t` and consumes the token itself, if present.
   */
  inline def when[T](t: TokenKind)(inline thn: => T)(inline els: => T): T =
    if peek(t) then { consume(t); thn } else els

  inline def backtrack[T](inline p: => T): Maybe[T] =
    val before = position
    val beforePrevious = previous
    val labelBefore = currentLabel
    try { Maybe.Some(p, span(tokens(before).end)) } catch {
      case Fail(_, _) => {
        position = before
        previous = beforePrevious
        currentLabel = labelBefore
        Maybe.None(Span(source, previous.end + 1, previous.end + 1, Synthesized))
      }
    }

  def interleave[A](xs: List[A], ys: List[A]): List[A] = (xs, ys) match {
    case (x :: xs, y :: ys) => x :: y :: interleave(xs, ys)
    case (Nil, ys) => ys
    case (xs, Nil) => xs
  }

  /**
   * Tiny combinator DSL to sequence parsers
   */
  case class ~[+T, +U](_1: T, _2: U) {
    override def toString = s"(${_1}~${_2})"
  }

  extension [A](self: A) {
    @targetName("seq")
    inline def ~[B](other: B): (A ~ B) = new ~(self, other)

    @targetName("seqLeftToken")
    inline def <~(t: TokenKind): A = { consume(t); self }

    @targetName("seqLeftUnit")
    inline def <~(t: Unit): A = { self }

    inline def |(other: A): A = { backtrack(self).getOrElse(other) }
  }

  extension (self: TokenKind) {
    @targetName("seqRightToken")
    inline def ~>[R](other: => R): R = { consume(self); other }
  }

  extension (self: Unit) {
    @targetName("seqRightUnit")
    inline def ~>[R](other: => R): R = { other }
  }

  /**
   * Repeats [[p]], separated by [[sep]] enclosed by [[before]] and [[after]]
   */
  inline def some[T](p: () => T, before: TokenKind, sep: TokenKind, after: TokenKind): Many[T] =
    nonterminal:
      consume(before)
      val res = some(p, sep)
      consume(after)
      Many(res.unspan, span())

  inline def some[T](p: () => T, sep: TokenKind): Many[T] =
    nonterminal:
      val components: ListBuffer[T] = ListBuffer.empty
      components += p()
      while (peek(sep)) {
        consume(sep)
        components += p()
      }
      Many(components.toList, span())

  inline def someWhile[T](p: => T, lookahead: TokenKind): Many[T] =
    someWhile(p, peek(lookahead))

  inline def someWhile[T](p: => T, predicate: => Boolean): Many[T] =
    nonterminal:
      val components: ListBuffer[T] = ListBuffer.empty
      components += p
      while (predicate) {
        components += p
      }
      Many(components.toList, span())

  inline def manyWhile[T](p: => T, lookahead: TokenKind): List[T] =
    manyWhile(p, peek(lookahead))

  inline def manyUntil[T](p: => T, lookahead: TokenKind): List[T] =
    manyUntil(p, peek(lookahead))

  inline def manyWhile[T](p: => T, predicate: => Boolean): List[T] =
    val components: ListBuffer[T] = ListBuffer.empty
    while (predicate) {
      components += p
    }
    components.toList

  inline def manyUntil[T](p: => T, predicate: => Boolean): List[T] =
    manyWhile(p, !predicate)

  inline def parens[T](p: => T): T =
    consume(`(`)
    val res = p
    consume(`)`)
    res

  inline def braces[T](p: => T): T =
    consume(`{`)
    val res = p
    consume(`}`)
    res

  inline def many[T](p: () => T, before: TokenKind, sep: TokenKind, after: TokenKind): Many[T] =
    nonterminal:
      consume(before)
      if (peek(after)) {
        consume(after)
        Many.empty(span())
      } else {
        val components: ListBuffer[T] = ListBuffer.empty
        components += p()
        while (peek(sep)) {
          consume(sep)
          components += p()
        }
        consume(after)
        Many(components.toList,span())
      }


  inline def manyTrailing[T](p: () => T, before: TokenKind, sep: TokenKind, after: TokenKind): List[T] =
    consume(before)
    if (peek(after)) {
      consume(after)
      Nil
    } else if (peek(sep)) {
      consume(sep)
      consume(after)
      Nil
    } else {
      val components: ListBuffer[T] = ListBuffer.empty
      components += p()
      while (peek(sep)) {
        consume(sep)

        if (!peek(after)) {
          components += p()
        }
      }
      consume(after)
      components.toList
    }


  // Positions

  // the "span" effect used to compute the positions of nodes
  inline def span(): Span =
    span(_start.value)

  // creates a Span with a given start and the end position of the previous token
  inline def span(start : Int ): Span =
    val end = previous.end + 1 // since positions by lexer are inclusive, but kiama is exclusive

    // We need some special handling in the case where we did not consume any tokens.
    // In this case, we have that start > end.
    // This can be seen in the following example:
    //
    //     previous
    //        /   peek
    //       /    /
    //┌──┐ ┌──┐  ┌┐┌┐
    // def foo   = <>
    //        |
    //      we want to produce an empty span here for the omitted parameters and return type
    //
    // When parsing the optional parameters and the optional return type, we get the following values:
    // previous = "foo", peek = "=", _start = peek.start, end = previous.end +1
    // therefore, in this case start is greater than end.

    if start > end then {
      // We did not consume anything (except for whitespace), so we generate an empty span just after the previous token
      Span(source, previous.end + 1, previous.end + 1 )
    } else {
      Span(source, start, end)
    }

  /* Hack: Resolving Kiama positions takes a lot of time, let's cache `offset` ~> `kiama.Position`.
   * This makes the parser about 30% faster. */
  private val positionCache = scala.collection.mutable.HashMap[Int, Position]()
  private def getPosition(offset: Int): Position =
    positionCache.getOrElseUpdate(offset, source.offsetToPosition(offset))

  // the handler for the "span" effect.
  private val _start: scala.util.DynamicVariable[Int] = scala.util.DynamicVariable(0)
  inline def nonterminal[T](inline p: => T): T = _start.withValue(peek.start) {
    val startToken = peek
    val start = startToken.start
    val res = p
    val endToken = previous
    val end = endToken.end + 1 // since positions by lexer are inclusive, but kiama is exclusive

    //    val sc: Any = res
    //    if sc.isInstanceOf[Implementation] then sc match {
    //      case Implementation(_, List(op)) =>
    //        println(op)
    //        println(positions.getStart(op))
    //        println(positions.getFinish(op))
    //
    //        //        println(s"start: ${startToken.kind} (${source.offsetToPosition(start)})")
    //        //        println(s"end: ${endToken} (${source.offsetToPosition(end)})")
    //        //        println(s"peek: ${peek}")
    //
    //      case _ => ()
    //    }

    val startPos = getPosition(start)
    val endPos = getPosition(end)

    // recursively add positions to subtrees that are not yet annotated
    // this is better than nothing and means we have positions for desugared stuff
    def annotatePositions(res: Any): Unit = res match {
      case l: List[_] =>
        if (positions.getRange(l).isEmpty) {
          positions.setStart(l, startPos)
          positions.setFinish(l, endPos)
          l.foreach(annotatePositions)
        }
      case t: Tree =>
        val recurse = positions.getRange(t).isEmpty
        if(positions.getStart(t).isEmpty) positions.setStart(t, startPos)
        if(positions.getFinish(t).isEmpty) positions.setFinish(t, endPos)
        t match {
          case p: Product if recurse =>
            p.productIterator.foreach { c =>
              annotatePositions(c)
            }
          case _ => ()
        }
      case _ => ()
    }
    annotatePositions(res)

    // still annotate, in case it is not Tree
    positions.setStart(res, startPos)
    positions.setFinish(res, endPos)

    res
  }

  extension [T](self: T) {
    inline def withPositionOf(other: Any): self.type = { positions.dupPos(other, self); self }
    inline def withRangeOf(first: Any, last: Any): self.type = { positions.dupRangePos(first, last, self); self }

    // Why did we need those?
    private def dupIfEmpty(from: Any, to: Any): Unit =
      if (positions.getStart(to).isEmpty) { positions.dupPos(from, to) }

    private def dupAll(from: Any, to: Any): Unit = to match {
      case t: Tree =>
        dupIfEmpty(from, t)
        t.productIterator.foreach { dupAll(from, _) }
      case t: Iterable[t] => t.foreach { dupAll(from, _) }
      case _ => ()
    }
  }
}<|MERGE_RESOLUTION|>--- conflicted
+++ resolved
@@ -481,13 +481,8 @@
       val id ~ tps = (`type` ~> idDef()) ~ maybeTypeParams()
 
       peek.kind match {
-<<<<<<< HEAD
         case `=` => `=` ~> TypeDef(id, tps.unspan, valueType(), doc, span())
-        case _ => DataDef(id, tps, braces { manyWhile({ constructor() <~ semi() }, !peek(`}`)) }, doc, span())
-=======
-        case `=` => `=` ~> TypeDef(id, tps.unspan, valueType())
-        case _ => braces { DataDef(id, tps, manyUntil({ constructor() <~ semi() }, `}`)) }
->>>>>>> f1d6b9c6
+        case _ => DataDef(id, tps, braces { manyUntil({ constructor() <~ semi() }, `}`) }, doc, span())
       }
 
   def recordDef(): Def =
@@ -498,13 +493,9 @@
 
   def constructor(): Constructor =
     nonterminal:
-<<<<<<< HEAD
       documented { doc =>
-        Constructor(idDef(), maybeTypeParams(), valueParams(), doc, span())
-      }
-=======
-      Constructor(idDef(), maybeTypeParams(), valueParams()) labelled "constructor"
->>>>>>> f1d6b9c6
+        Constructor(idDef(), maybeTypeParams(), valueParams(), doc, span()) labelled "constructor"
+      }
 
   // On the top-level both
   //    effect Foo = {}
@@ -540,14 +531,13 @@
 
   def interfaceDef(): InterfaceDef =
     nonterminal:
-<<<<<<< HEAD
       documented { doc =>
+        // TODO
+        // InterfaceDef(`interface` ~> idDef(), maybeTypeParams(),
+        //   `{` ~> manyWhile(documented { opDoc => `def` ~> operation(opDoc) }, documentedKind == `def`) <~ `}`, doc, span())
         InterfaceDef(`interface` ~> idDef(), maybeTypeParams(),
-          `{` ~> manyWhile(documented { opDoc => `def` ~> operation(opDoc) }, documentedKind == `def`) <~ `}`, doc, span())
-      }
-=======
-      InterfaceDef(`interface` ~> idDef(), maybeTypeParams(), `{` ~> manyUntil({ `def` ~> operation() } labelled "operation declaration", `}`) <~ `}`)
->>>>>>> f1d6b9c6
+          `{` ~> manyUntil(documented { opDoc => { `def` ~> operation(opDoc) } labelled "operation declaration" }, `}`) <~ `}`, doc, span())
+      }
 
   def namespaceDef(): Def =
     nonterminal:
@@ -613,29 +603,22 @@
       }
 
   def externFun(doc: Doc): Def =
-    ((`extern` ~> maybeExternCapture()) ~ (`def` ~> idDef()) ~ params() ~ (returnAnnotation() <~ `=`)) match {
-      case capt ~ id ~ (tps, vps, bps) ~ ret =>
-        val bodies = manyWhile(externBody(), isExternBodyStart)
-        ExternDef(capt, id, tps, vps, bps, ret, bodies, doc, span())
-    }
+    nonterminal:
+      ((`extern` ~> maybeExternCapture()) ~ (`def` ~> idDef()) ~ params() ~ (returnAnnotation() <~ `=`)) match {
+        case capt ~ id ~ (tps, vps, bps) ~ ret =>
+          val bodies = manyWhile(externBody(), isExternBodyStart)
+          ExternDef(capt, id, tps, vps, bps, ret, bodies, doc, span())
+      }
 
   def externBody(): ExternBody =
-<<<<<<< HEAD
-    peek.kind match {
-      case _: Ident => peek(1).kind match {
-        case `{` => ExternBody.EffektExternBody(featureFlag(), `{` ~> stmts() <~ `}`)
-=======
     nonterminal:
       peek.kind match {
         case _: Ident => (peek(1).kind match {
           case `{` => ExternBody.EffektExternBody(featureFlag(), `{` ~> stmts() <~ `}`)
           case _ => ExternBody.StringExternBody(maybeFeatureFlag(), template())
         }) labelled "extern body (string or block)"
->>>>>>> f1d6b9c6
         case _ => ExternBody.StringExternBody(maybeFeatureFlag(), template())
       }
-      case _ => ExternBody.StringExternBody(maybeFeatureFlag(), template())
-    }
 
   private def isExternBodyStart: Boolean =
     peek.kind match {
