package effekt

import effekt.lexer.*
import effekt.lexer.TokenKind.{`::` as PathSep, *}
import effekt.source.*
import effekt.context.Context
import effekt.source.Origin.Synthesized
import kiama.parsing.{Input, ParseResult}
import kiama.util.{Position, Positions, Range, Source, StringSource}

import scala.annotation.{tailrec, targetName}
import scala.util.matching.Regex
import scala.language.implicitConversions
import scala.util.boundary
import scala.util.boundary.break


case class Fail(message: String, position: Int) extends Throwable(null, null, false, false)
case class SoftFail(message: String, positionStart: Int, positionEnd: Int)

class RecursiveDescent(positions: Positions, tokens: Seq[Token], source: Source) {

  import scala.collection.mutable.ListBuffer

  val softFails: ListBuffer[SoftFail] = ListBuffer[SoftFail]()

  def parse(input: Input)(using C: Context): Option[ModuleDecl] =

    try {
      //println(input.tokens)
      //val before = System.currentTimeMillis()
      val res = Some(program())
      //val after = System.currentTimeMillis()
      //println(s"${input.source.name}: ${after - before}ms")

      // Report soft fails
      softFails.foreach {
        case SoftFail(msg, from, to) =>
          val source = input.source
          val fromPos = source.offsetToPosition(tokens(from).start)
          val toPos = source.offsetToPosition(tokens(to).end)
          val range = Range(fromPos, toPos)
          C.report(effekt.util.messages.ParseError(msg, Some(range)))
      }

      if (softFails.isEmpty) { res } else { None }
    } catch {
      case Fail(msg, pos) =>
        val source = input.source
        val range = tokens.lift(pos) match {
          case Some(value) =>
            val from = source.offsetToPosition(value.start)
            val to = source.offsetToPosition(value.end + 1)
            Some(Range(from, to))
          case None =>
            val pos = Position(0, 0, source)
            Some(Range(pos, pos))
        }

        C.report(effekt.util.messages.ParseError(msg, range)) // fix error reporting
        None
    }

  // here we need to convert to kiamas error format since REPL is defined in kiama
  def parseRepl(input: Input)(using C: Context): ParseResult[Tree] =
    try { kiama.parsing.Success(repl(), input) } catch {
      case Fail(msg, pos) => kiama.parsing.Error(msg, input.copy(offset = pos))
    }


  // Interfacing with the token stream
  // ---------------------------------

  // always points to the latest non-space position
  var position: Int = 0

  extension(token: Token) def failOnErrorToken: Token = token.kind match {
    case TokenKind.Error(err) => fail(err.msg)
    case _ => token
  }

  def peek: Token = tokens(position).failOnErrorToken

  /**
   * Negative lookahead
   */
  def lookbehind(offset: Int): Token =
    tokens(position - offset)

  /**
   * Peeks n tokens ahead of the current one.
   */
  def peek(offset: Int): Token =
    @tailrec
    def go(position: Int, offset: Int): Token =
      if position >= tokens.length then fail("Unexpected end of file")

      tokens(position).failOnErrorToken match {
        case token if isSpace(token.kind) => go(position + 1, offset)
        case token if offset <= 0 => token
        case _ => go(position + 1, offset - 1)
      }

    go(position, offset)

  // the previously consumed token
  var previous = tokens(position)

  def pos() = previous.end + 1
  def peek(kind: TokenKind): Boolean =
    peek.kind == kind
  def peek(offset: Int, kind: TokenKind): Boolean =
    peek(offset).kind == kind

  def hasNext(): Boolean = position < tokens.length
  def next(): Token =
    val t = tokens(position).failOnErrorToken
    skip()
    t

  /**
   * Skips the current token and then all subsequent whitespace
   */
  def skip(): Unit =
    previous = tokens(position)
    position += 1;
    spaces()

  def isDocComment(kind: TokenKind): Boolean =
    kind match {
      case DocComment(_) => true
      case _ => false
    }

  def isSpace(kind: TokenKind): Boolean =
    kind match {
      case TokenKind.Space | TokenKind.Comment(_) | TokenKind.Newline => true
      case _ => false
    }

  @tailrec
  final def spaces(): Unit = if hasNext() then peek.kind match {
    case kind if isSpace(kind) => position += 1; spaces()
    case _ => ()
  }

  def consume(kind: TokenKind): Unit =
    // if !hasNext() then fail(s"Expected ${kind}, but reached end of file")
    val positionBefore = position
    val t = next()

    if (t.kind != kind) {
      // we need to fail at the position before consuming
      position = positionBefore
      fail(s"Expected ${explain(kind)} but got ${explain(t.kind)}")
    }


  /* The actual parser itself
  * ------------------------
  * We use the following naming conventions for nonterminals:
  *
  *  - maybe[...]s: zero or more times
  *  - [...]s: one or more times
  *  - [...]opt: optional type annotation
  *
  * Furthermore, we try to adhere to the following conventions:
  * - Use `backtrack` with caution and as a last resort. Try to disambiguate the grammar by using `peek` and also try to
  *   only use `backtrack` on "shallow" non-terminals, that is, not on a non-terminal containing an expression,
  *   a statement or a type.
  * - For the same reason, there is no function `manyWhile[T](p: => T): List[T]` but only
  *   `manyWhile[T](p: => T, predicate: => Boolean): List[T]` as this one does not use backtracking.
  * - Use `fail` for reporting errors.
  * - Functions consuming tokens have an empty parameter list `()`, functions that do not, have no parameter list (e.g. peek)
  * - All non-terminals are to use the `nonterminal` function for keeping track of positions.
  */

  // tokens that delimit a statement
  def returnPosition: Boolean = peek(`}`) || peek(`case`) || peek(`}>`) || peek(EOF)

  /**
   * Statements
   */
  def stmts(): Stmt =
    nonterminal:
      peek.kind match {
        case `val`  => valStmt()
        case _ if isDefinition => DefStmt(definition(), semi() ~> stmts())
        case `with` => withStmt()
        case `var`  => DefStmt(varDef(), semi() ~> stmts())
        case `return` =>
          val result = `return` ~> Return(expr())
          maybeSemi()
          result
        case _ =>
          val e = expr()
          semi()
          if returnPosition then Return(e)
          else ExprStmt(e, stmts())
      }

  // ATTENTION: here the grammar changed (we added `with val` to disambiguate)
  // with val <ID> (: <TYPE>)? = <EXPR>; <STMTS>
  // with val (<ID> (: <TYPE>)?...) = <EXPR>
  // with <EXPR>; <STMTS>
  def withStmt(): Stmt = `with` ~> peek.kind match {
    case `val` =>
      val params = (`val` ~> peek.kind match {
        case `(` => valueParamsOpt()
        case _ => List(valueParamOpt()) // TODO copy position
      })
      desugarWith(params, Nil, `=` ~> expr(), semi() ~> stmts())

    case `def` =>
      val params = (`def` ~> peek.kind match {
        case `{` => blockParamsOpt()
        case _ => List(blockParamOpt()) // TODO copy position
      })
      desugarWith(Nil, params, `=` ~> expr(), semi() ~> stmts())

    case _ => desugarWith(Nil, Nil, expr(), semi() ~> stmts())
  }

  def desugarWith(vparams: List[ValueParam], bparams: List[BlockParam], call: Term, body: Stmt): Stmt = call match {
     case m@MethodCall(receiver, id, tps, vargs, bargs) =>
       Return(MethodCall(receiver, id, tps, vargs, bargs :+ (BlockLiteral(Nil, vparams, bparams, body))))
     case c@Call(callee, tps, vargs, bargs) =>
       Return(Call(callee, tps, vargs, bargs :+ (BlockLiteral(Nil, vparams, bparams, body))))
     case Var(id) =>
       val tgt = IdTarget(id)
       Return(Call(tgt, Nil, Nil, (BlockLiteral(Nil, vparams, bparams, body)) :: Nil))
     case Do(effect, id, targs, vargs, bargs) =>
      Return(Do(effect, id, targs, vargs, bargs :+ BlockLiteral(Nil, vparams, bparams, body)))
     case term =>
       Return(Call(ExprTarget(term), Nil, Nil, (BlockLiteral(Nil, vparams, bparams, body)) :: Nil))
  }

  def maybeSemi(): Unit = if isSemi then semi()
  def isSemi: Boolean = peek.kind match {
    // \n   ; while
    //
    case `;` => true
    // foo }
    //     ^
    case t if returnPosition => true

    // \n   while
    //      ^
    case _ => lookbehind(1).kind == Newline
  }
  def semi(): Unit = peek.kind match {
    // \n   ; while
    //
    case `;` => consume(`;`)
    // foo }
    //     ^
    case t if returnPosition => ()

    // \n   while
    //      ^
    case _ if lookbehind(1).kind == Newline => ()

    case _ => fail("Expected ;")
  }

  def stmt(): Stmt =
    nonterminal:
      if peek(`{`) then braces { BlockStmt(stmts()) }
      else when(`return`) { Return(expr()) } { Return(expr()) }


  /**
   * Main entry point for the repl.
   */
  def repl(): Tree =
    nonterminal:
       // skip spaces at the start
       spaces()
       val res = peek.kind match {
         case t if isToplevel => toplevel()
         case `import` => includeDecl()
         case _ => expr()
       }
       if peek(`EOF`) then res else fail("Unexpected end of input")

  /**
   * Main entry point
   */
   def program(): ModuleDecl =
     nonterminal:
       // skip spaces at the start
       spaces()
<<<<<<< HEAD
       val doc = maybeDocumentation()
       val res = ModuleDecl(moduleDecl(), manyWhile(includeDecl(), `import`), toplevelDefs(), doc)
=======
       val res = ModuleDecl(moduleDecl(), manyWhile(includeDecl(), `import`), toplevelDefs(), span())
>>>>>>> 7fc0b8b2
       if peek(`EOF`) then res else fail("Unexpected end of input")
       // failure("Required at least one top-level function or effect definition")

  def moduleDecl(): String =
    when(`module`) { moduleName() } { defaultModulePath }

  // we are purposefully not using File here since the parser needs to work both
  // on the JVM and in JavaScript
  def defaultModulePath: String =
    val baseWithExt = source.name.split("[\\\\/]").last
    baseWithExt.split('.').head


  def includeDecl(): Include =
    nonterminal:
      Include(`import` ~> moduleName())

  def moduleName(): String =
    some(ident, `/`).mkString("/")

  def isToplevel: Boolean = documentedKind match {
    case `val` | `fun` | `def` | `type` | `effect` | `namespace` |
         `extern` | `effect` | `interface` | `type` | `record` => true
    case _ => false
  }

  def toplevel(): Def =
    nonterminal:
      documentedKind match {
        case `val`       => valDef()
        case `def`       => defDef()
        case `interface` => interfaceDef()
        case `type`      => typeOrAliasDef()
        case `record`    => recordDef()
        case `extern`    => externDef()
        case `effect`    => effectOrOperationDef()
        case `namespace` => namespaceDef()
        case `var`       => fail("Mutable variable declarations are currently not supported on the toplevel.")
        case _ => fail("Expected a top-level definition")
      }

  def toplevelDefs(): List[Def] =
    documentedKind match {
      case `namespace` =>
        val doc = maybeDocumentation()
        consume(`namespace`)
        val id = idDef()
        peek.kind match {
          case `{` =>
            val defs = braces(toplevelDefs())
            val df = toplevelDefs()
            NamespaceDef(id, defs, doc) :: df
          case _   =>
            val defs = toplevelDefs()
            List(NamespaceDef(id, defs, doc))
        }
      case _ =>
        if (isToplevel) toplevel() :: toplevelDefs()
        else Nil
    }

  def toplevels(): List[Def] =
    nonterminal:
      manyWhile(toplevel(), isToplevel)

  def isDefinition: Boolean = peek.kind match {
    case `val` | `def` | `type` | `effect` | `namespace` => true
    case `extern` | `effect` | `interface` | `type` | `record` =>
      val kw = peek.kind
      fail(s"Only supported on the toplevel: ${kw.toString} declaration.")
    case _ => false
  }

  def definition(): Def =
    nonterminal:
      documentedKind match {
        case `val`       => valDef()
        case `def`       => defDef()
        case `type`      => typeOrAliasDef()
        case `effect`    => effectDef()
        case `namespace` => namespaceDef()
        // TODO
        //     (`extern` | `effect` | `interface` | `type` | `record`).into { (kw: String) =>
        //        failure(s"Only supported on the toplevel: ${kw} declaration.")
        //      }
        case _ => fail("Expected definition")
      }

  def definitions(): List[Def] =
    nonterminal:
      manyWhile(definition(), isDefinition)

  def functionBody: Stmt = stmt() // TODO error context: "the body of a function definition"

  def valDef(): Def =
    nonterminal:
      documented { doc =>
        ValDef(`val` ~> idDef(), maybeValueTypeAnnotation(), `=` ~> stmt(), doc)
      }

  /**
   * In statement position, val-definitions can also be destructing:
   *   i.e. val (l, r) = point(); ...
   */
  def valStmt(): Stmt =
    nonterminal:
      val doc = maybeDocumentation()
      val startMarker = nonterminal { new {} }
      def simpleLhs() = backtrack {
        `val` ~> idDef() ~ maybeValueTypeAnnotation() <~ `=`
      } map {
        case id ~ tpe =>
          val binding = stmt()
          val valDef = ValDef(id, tpe, binding, doc).withRangeOf(startMarker, binding)
          DefStmt(valDef, { semi(); stmts() })
      }
      def matchLhs() =
        maybeDocumentation() ~ (`val` ~> matchPattern()) ~ manyWhile(`and` ~> matchGuard(), `and`) <~ `=` match {
          case doc ~ AnyPattern(id) ~ Nil =>
            val binding = stmt()
            val valDef = ValDef(id, None, binding, doc).withRangeOf(startMarker, binding)
            DefStmt(valDef, { semi(); stmts() })
          case doc ~ p ~ guards =>
            // TODO: use doc
            val sc = expr()
            val default = when(`else`) { Some(stmt()) } { None }
            val body = semi() ~> stmts()
            val clause = MatchClause(p, guards, body).withRangeOf(p, sc)
            val matching = Match(List(sc), List(clause), default).withRangeOf(startMarker, sc)
            Return(matching)
        }

      simpleLhs() getOrElse matchLhs()


  def varDef(): Def =
    nonterminal:
      maybeDocumentation() ~ (`var` ~> idDef()) ~ maybeValueTypeAnnotation() ~ when(`in`) { Some(idRef()) } { None } ~ (`=` ~> stmt()) match {
        case doc ~ id ~ tpe ~ Some(reg) ~ expr => RegDef(id, tpe, reg, expr, doc)
        case doc ~ id ~ tpe ~ None ~ expr      => VarDef(id, tpe, expr, doc)
      }

  def defDef(): Def =
    nonterminal:
      val doc = maybeDocumentation()
      val id = consume(`def`) ~> idDef()

      def isBlockDef: Boolean = peek(`:`) || peek(`=`)

      if isBlockDef then
        // (: <VALUETYPE>)? `=` <EXPR>
        DefDef(id, maybeBlockTypeAnnotation(), `=` ~> expr(), doc)
      else
        // [...](<PARAM>...) {...} `=` <STMT>>
        val (tps, vps, bps) = params()
<<<<<<< HEAD
        FunDef(id, tps, vps, bps, maybeReturnAnnotation(), `=` ~> stmt(), doc)
=======
        FunDef(id, tps, vps, bps, maybeReturnAnnotation(), `=` ~> stmt(), span())
>>>>>>> 7fc0b8b2


  // right now: data type definitions (should be renamed to `data`) and type aliases
  def typeOrAliasDef(): Def =
    nonterminal:
      val doc = maybeDocumentation()
      val id ~ tps = (`type` ~> idDef()) ~ maybeTypeParams()

      peek.kind match {
<<<<<<< HEAD
        case `=` => `=` ~> TypeDef(id, tps, valueType(), doc)
        case _ => braces { DataDef(id, tps, manyWhile({ constructor() <~ semi() }, !peek(`}`)), doc) }
=======
        case `=` => `=` ~> TypeDef(id, tps.unspan, valueType())
        case _ => braces { DataDef(id, tps, manyWhile({ constructor() <~ semi() }, !peek(`}`))) }
>>>>>>> 7fc0b8b2
      }

  def recordDef(): Def =
    nonterminal:
      documented { doc =>
        RecordDef(`record` ~> idDef(), maybeTypeParams(), valueParams(), doc)
      }

  def constructor(): Constructor =
    nonterminal:
      documented { doc =>
        Constructor(idDef(), maybeTypeParams(), valueParams(), doc)
      }

  // On the top-level both
  //    effect Foo = {}
  // and
  //    effect Foo(): Int
  // are allowed. Here we simply backtrack, since effect definitions shouldn't be
  // very long and cannot be nested.
  def effectOrOperationDef(): Def =
    nonterminal:
      backtrack { effectDef() } getOrElse { operationDef() }

  def effectDef(): Def =
    nonterminal:
      // effect <NAME> = <EFFECTS>
<<<<<<< HEAD
      documented { doc =>
        EffectDef(`effect` ~> idDef(), maybeTypeParams(), `=` ~> effects(), doc)
      }
=======
      EffectDef(`effect` ~> idDef(), maybeTypeParams().unspan, `=` ~> effects())
>>>>>>> 7fc0b8b2

  // effect <NAME>[...](...): ...
  def operationDef(): Def =
    nonterminal:
<<<<<<< HEAD
      val doc = maybeDocumentation()
      `effect` ~> operation(doc) match {
        case op @ Operation(id, tps, vps, bps, ret, doc) => // TODO: should the same `doc` be used here?
          InterfaceDef(IdDef(id.name) withPositionOf op, tps, List(Operation(id, Nil, vps, bps, ret, doc) withPositionOf op), doc)
=======
      `effect` ~> operation() match {
        case op @ Operation(id, tps, vps, bps, ret) =>
          InterfaceDef(IdDef(id.name, id.span) withPositionOf op, tps, List(Operation(id, Many.empty(tps.span.synthesized), vps, bps, ret) withPositionOf op))
>>>>>>> 7fc0b8b2
      }

  def operation(doc: Doc): Operation =
    nonterminal:
      idDef() ~ params() ~ returnAnnotation() match {
<<<<<<< HEAD
        case id ~ (tps, vps, bps) ~ ret => Operation(id, tps, vps, bps, ret, doc)
=======
        case id ~ (tps, vps, bps) ~ ret => Operation(id, tps, vps.unspan, bps.unspan, ret)
>>>>>>> 7fc0b8b2
      }

  def interfaceDef(): InterfaceDef =
    nonterminal:
      documented { doc =>
        InterfaceDef(`interface` ~> idDef(), maybeTypeParams(),
          `{` ~> manyWhile(documented { opDoc => `def` ~> operation(opDoc) }, documentedKind == `def`) <~ `}`, doc)
      }

  def namespaceDef(): Def =
    nonterminal:
      val doc = maybeDocumentation()
      consume(`namespace`)
      val id = idDef()
      // namespace foo { <DEFINITION>* }
      if peek(`{`) then braces { NamespaceDef(id, definitions(), doc) }
      // namespace foo
      // <DEFINITION>*
      else { semi(); NamespaceDef(id, definitions(), doc) }


  def externDef(): Def =
    nonterminal:
      val doc = maybeDocumentation()
      consume(`extern`)
      peek.kind match {
        case `type`      => externType(doc)
        case `interface` => externInterface(doc)
        case `resource`  => externResource(doc)
        case `include`   => externInclude(doc)
        // extern """..."""
        case s: Str      => externString(doc)
        case Ident(_) | `pure` =>
          // extern IDENT def ...
          if (peek(1, `def`)) externFun(doc)
          // extern IDENT """..."""
          else externString(doc)
        // extern {...} def ...
        case _ => externFun(doc)
      }

  def featureFlag(): FeatureFlag =
    next().kind match {
      case Ident("default") => FeatureFlag.Default
      case Ident(flag)      => FeatureFlag.NamedFeatureFlag(flag)
      case _                => fail("Expected identifier")
    }

  def maybeFeatureFlag(): FeatureFlag =
    nonterminal:
      backtrack(featureFlag()).getOrElse(FeatureFlag.Default)

  def externType(doc: Doc): Def =
    nonterminal:
      ExternType(`type` ~> idDef(), maybeTypeParams(), doc)
  def externInterface(doc: Doc): Def =
    nonterminal:
<<<<<<< HEAD
      ExternInterface(`interface` ~> idDef(), maybeTypeParams(), doc)
  def externResource(doc: Doc): Def =
=======
      ExternInterface(`extern` ~> `interface` ~> idDef(), maybeTypeParams().unspan)
  def externResource(): Def =
>>>>>>> 7fc0b8b2
    nonterminal:
      ExternResource(`resource` ~> idDef(), blockTypeAnnotation(), doc)
  def externInclude(doc: Doc): Def =
    nonterminal:
<<<<<<< HEAD
      `include` ~> ExternInclude(maybeFeatureFlag(), path().stripPrefix("\"").stripSuffix("\""), None, doc=doc)
=======
      consume(`extern`)
      consume(`include`)
      val posAfterInclude = pos()
      ExternInclude(maybeFeatureFlag(), path().stripPrefix("\"").stripSuffix("\""), None,IdDef("", Span(source, posAfterInclude, posAfterInclude, Synthesized) ))
>>>>>>> 7fc0b8b2

  def externString(doc: Doc): Def =
    nonterminal:
<<<<<<< HEAD
      val ff = maybeFeatureFlag()
      next().kind match {
        case Str(contents, _) => ExternInclude(ff, "", Some(contents), doc=doc)
=======
      consume(`extern`)
      val posAfterExtern = pos()
      val ff = maybeFeatureFlag()
      next().kind match {
        case Str(contents, _) => ExternInclude(ff, "", Some(contents), IdDef("", Span(source, posAfterExtern, posAfterExtern, Synthesized)))
>>>>>>> 7fc0b8b2
        case _ => fail("Expected string literal.")
      }

  def externFun(doc: Doc): Def =
    nonterminal:
      (maybeExternCapture() ~ (`def` ~> idDef()) ~ params() ~ (returnAnnotation() <~ `=`)) match {
        case capt ~ id ~ (tps, vps, bps) ~ ret =>
          val bodies = manyWhile(externBody(), isExternBodyStart)
<<<<<<< HEAD
          ExternDef(capt, id, tps, vps, bps, ret, bodies, doc)
=======
          ExternDef(capt, id, tps, vps, bps, ret, bodies, span())
>>>>>>> 7fc0b8b2
      }

  def externBody(): ExternBody =
    nonterminal:
      peek.kind match {
        case _: Ident => peek(1).kind match {
          case `{` => ExternBody.EffektExternBody(featureFlag(), `{` ~> stmts() <~ `}`)
          case _ => ExternBody.StringExternBody(maybeFeatureFlag(), template())
        }
        case _ => ExternBody.StringExternBody(maybeFeatureFlag(), template())
      }

  private def isExternBodyStart: Boolean =
    peek.kind match {
      case Str(_, _) | Ident(_) | `{` => true
      case _                          => false
    }

  def template(): Template[Term] =
    nonterminal:
      // TODO handle case where the body is not a string, e.g.
      // Expected an extern definition, which can either be a single-line string (e.g., "x + y") or a multi-line string (e.g., """...""")
      val first = string()
      val (exprs, strs) = manyWhile((`${` ~> expr() <~ `}`, string()), `${`).unzip
      Template(first :: strs, exprs)

  def documented[T](p: Doc => T): T =
    p(maybeDocumentation())

  def maybeDocumentation(): Doc =
    nonterminal:
      peek.kind match
        case DocComment(msg) =>
          consume(peek.kind)
          val next = maybeDocumentation()
          next.map { d => msg ++ "\\n" ++ d }
            .orElse(Some(msg))
        case _ => None

  def documentedKind(position: Int): TokenKind = peek(position).kind match {
    case DocComment(_) => documentedKind(position + 1)
    case k => k
  }

  def documentedKind: TokenKind = documentedKind(0)

  def maybeExternCapture(): CaptureSet =
    nonterminal:
      val posn = pos()
      if peek(`{`) || peek(`pure`) || isVariable then externCapture()
      else CaptureSet(List(IdRef(List("effekt"), "io", Span(source, posn, posn, Synthesized))))

  def externCapture(): CaptureSet =
    nonterminal:
      if peek(`{`) then captureSet()
      else if peek(`pure`) then `pure` ~> CaptureSet(Nil)
      else CaptureSet(List(idRef()))

  def path(): String =
    nonterminal:
      next().kind match {
        case Str(s, false) => s
        case _ => fail("Expected path as string literal.")
      }

  def string(): String =
    nonterminal:
      next().kind match {
        case Str(s, _) => s
        case _ => fail("Expected string literal.")
      }


  def maybeValueTypeAnnotation(): Option[ValueType] =
    nonterminal:
      if peek(`:`) then Some(valueTypeAnnotation()) else None

  def maybeBlockTypeAnnotation(): Option[BlockType] =
    nonterminal:
      if peek(`:`) then Some(blockTypeAnnotation()) else None

  def maybeReturnAnnotation(): Maybe[Effectful] =
    nonterminal:
      when(`:`) { Maybe.Some(effectful(), span()) } { Maybe.None(span()) }

  def returnAnnotation(): Effectful =
    if peek(`:`) then  `:` ~> effectful()
    else fail("Expected return type annotation")

  def valueTypeAnnotation(): ValueType =
    if peek(`:`) then  `:` ~> valueType()
    else fail("Expected a type annotation")

  def blockTypeAnnotation(): BlockType =
    if peek(`:`) then  `:` ~> blockType()
    else fail("Expected a type annotation")

  def expr(): Term = peek.kind match {
    case _ => matchExpr()
  }

  def ifExpr(): Term =
    nonterminal:
      If(`if` ~> parens { matchGuards().unspan },
        stmt(),
        when(`else`) { stmt() } { Return(UnitLit()) })

  def whileExpr(): Term =
    nonterminal:
      While(`while` ~> parens { matchGuards().unspan },
        stmt(),
        when(`else`) { Some(stmt()) } { None })

  def doExpr(): Term =
    nonterminal:
      (`do` ~> idRef()) ~ arguments() match {
        case id ~ (targs, vargs, bargs) => Do(None, id, targs, vargs, bargs)
      }

  /*
  <tryExpr> ::= try { <stmts> } <handler>+
  <handler> ::= with (<idDef> :)? <implementation>
  <implementation ::= <interfaceType> { <opClause>+ }
  */
  def tryExpr(): Term =
    nonterminal:
      `try` ~> stmt() ~ someWhile(handler(), `with`) match {
        case s ~ hs => TryHandle(s, hs.unspan)
      }

  def regionExpr(): Term =
    nonterminal:
      Region(`region` ~> idDef(), stmt())

  def boxExpr(): Term =
    nonterminal:
      val captures = `box` ~> backtrack(captureSet())
      val expr = if (peek(`{`)) functionArg()
        else if (peek(`new`)) newExpr()
        else callExpr()
      Box(captures.unspan, expr)


  // TODO deprecate
  def funExpr(): Term =
    nonterminal:
      `fun` ~> Box(None, BlockLiteral(Nil, valueParams().unspan, Nil, braces { stmts() }))
    // TODO positions

  def unboxExpr(): Term =
    nonterminal:
      Unbox(`unbox` ~> expr())

  def newExpr(): Term =
    nonterminal:
      New(`new` ~> implementation())

  def handler(): Handler =
    nonterminal:
      `with` ~> backtrack(idDef() <~ `:`) ~ implementation() match {
        case capabilityName ~ impl =>
          val capability = capabilityName map { name => BlockParam(name, Some(impl.interface)): BlockParam }
          Handler(capability.unspan, impl)
      }

  // This nonterminal uses limited backtracking: It parses the interface type multiple times.
  def implementation(): Implementation =
    nonterminal:
      // Interface[...] {}
      def emptyImplementation() = backtrack { Implementation(blockTypeRef(), `{` ~> Nil <~ `}`) }

      // Interface[...] { def <NAME> = ... }
      def interfaceImplementation() = backtrack {
        val tpe = blockTypeRef()
        consume(`{`)
        if !peek(`def`) then fail("Expected at least one operation definition to implement this interface.")
        tpe
      } map { tpe =>
        Implementation(tpe, manyWhile(opClause(), `def`)) <~ `}`
      }

      // Interface[...] { () => ... }
      // Interface[...] { case ... => ... }
      def operationImplementation() = idRef() ~ maybeTypeArgs() ~ implicitResume ~ functionArg() match {
        case (id ~ tps ~ k ~ BlockLiteral(_, vps, bps, body)) =>
          val synthesizedId = IdRef(Nil, id.name, id.span.synthesized).withPositionOf(id)
          val interface = TypeRef(id, tps).withPositionOf(id)
          val operation = OpClause(synthesizedId, Nil, vps, bps, None, body, k).withRangeOf(id, body)
          Implementation(interface, List(operation))
      }

      emptyImplementation() orElse interfaceImplementation() getOrElse operationImplementation()

  def opClause(): OpClause =
    nonterminal:
      (`def` ~> idRef()) ~ paramsOpt() ~ maybeReturnAnnotation() ~ (`=` ~> stmt()) match {
        case id ~ (tps, vps, bps) ~ ret ~ body =>
         if (isSemi) {
           semi()

           val startPosition = position

           if (!peek(`}`) && !peek(`def`) && !peek(EOF)) {
              // consume until the next `def` or `}` or EOF
              while (!peek(`}`) && !peek(`def`) && !peek(EOF)) {
                next()
              }

              val endPosition = position
              val msg = "Unexpected tokens after operation definition. Expected either a new operation definition or the end of the implementation."
              softFail(msg, startPosition, endPosition)
            }
          }

          // TODO the implicitResume needs to have the correct position assigned (maybe move it up again...)
          OpClause(id, tps, vps, bps, ret.unspan, body, implicitResume)
      }

  def implicitResume: IdDef =
    nonterminal:
      IdDef("resume", span())

  def matchClause(): MatchClause =
    nonterminal:
      val patterns = `case` ~> some(matchPattern, `,`)
      val pattern: MatchPattern = patterns match {
        case Many(List(pat), _) => pat
        case pats => MultiPattern(pats.unspan)
      }
      MatchClause(
        pattern,
        manyWhile(`and` ~> matchGuard(), `and`),
        // allow a statement enclosed in braces or without braces
        // both is allowed since match clauses are already delimited by `case`
        `=>` ~> (if (peek(`{`)) { stmt() } else { stmts() })
      )

  def matchGuards() =
    nonterminal:
      some(matchGuard, `and`)

  def matchGuard(): MatchGuard =
    nonterminal:
      expr() ~ when(`is`) { Some(matchPattern()) } { None } match {
        case e ~ Some(p) => MatchGuard.PatternGuard(e, p)
        case e ~ None    => MatchGuard.BooleanGuard(e)
      }

  def matchPattern(): MatchPattern =
    nonterminal:
      peek.kind match {
        case `__` => skip(); IgnorePattern()
        case _ if isVariable  =>
          idRef() match {
            case id if peek(`(`) => TagPattern(id, many(matchPattern, `(`, `,`, `)`).unspan)
            case IdRef(Nil, name, span) => AnyPattern(IdDef(name, span))
            case IdRef(_, name, _) => fail("Cannot use qualified names to bind a pattern variable")
          }
        case _ if isVariable =>
          AnyPattern(idDef())
        case _ if isLiteral => LiteralPattern(literal())
        case `(` => some(matchPattern, `(`, `,`, `)`) match {
          case Many(p :: Nil , _) => fail("Pattern matching on tuples requires more than one element")
          case Many(ps, span) => TagPattern(IdRef(List("effekt"), s"Tuple${ps.size}", span.synthesized), ps)
        }
        case _ => fail("Expected pattern")
      }

  def matchExpr(): Term =
    nonterminal:
      var sc = assignExpr()
      while (peek(`match`)) {
         val clauses = `match` ~> braces { manyWhile(matchClause(), `case`) }
         val default = when(`else`) { Some(stmt()) } { None }
         sc = Match(List(sc), clauses, default)
      }
      sc

  def assignExpr(): Term =
    nonterminal:
      orExpr() match {
        case x @ Term.Var(id) => when(`=`) { Assign(id, expr()) } { x }
        case other => other
      }

  def orExpr(): Term = infix(andExpr, `||`)
  def andExpr(): Term = infix(eqExpr, `&&`)
  def eqExpr(): Term = infix(relExpr, `===`, `!==`)
  def relExpr(): Term = infix(addExpr, `<=`, `>=`, `<`, `>`)
  def addExpr(): Term = infix(mulExpr, `++`, `+`, `-`)
  def mulExpr(): Term = infix(callExpr, `*`, `/`)

  inline def infix(nonTerminal: () => Term, ops: TokenKind*): Term =
    nonterminal:
      var left = nonTerminal()
      while (ops.contains(peek.kind)) {
         val op = next()
         val right = nonTerminal()
         left = binaryOp(left, op, right).withRangeOf(left, right)
      }
      left

  // === AST Helpers ===

  private def binaryOp(lhs: Term, op: Token, rhs: Term): Term =
    nonterminal:
       if isThunkedOp(op.kind) then
         Call(IdTarget(IdRef(Nil, opName(op.kind), op.span(source).synthesized)), Nil, Nil, List(BlockLiteral(Nil, Nil, Nil, Return(lhs)), BlockLiteral(Nil, Nil, Nil, Return(rhs))))
       else
         Call(IdTarget(IdRef(Nil, opName(op.kind), op.span(source).synthesized)), Nil, List(lhs, rhs), Nil)

  private def isThunkedOp(op: TokenKind): Boolean = op match {
    case `||` | `&&` => true
    case _           => false
  }

  private def opName(op: TokenKind): String = op match {
    case `||` => "infixOr"
    case `&&` => "infixAnd"
    case `===` => "infixEq"
    case `!==` => "infixNeq"
    case `<` => "infixLt"
    case `>` => "infixGt"
    case `<=` => "infixLte"
    case `>=` => "infixGte"
    case `+` => "infixAdd"
    case `-` => "infixSub"
    case `*` => "infixMul"
    case `/` => "infixDiv"
    case `++` => "infixConcat"
    case _ => sys.error(s"Internal compiler error: not a valid operator ${op}")
  }

  def TypeTuple(tps: Many[Type]): Type =
    TypeRef(IdRef(List("effekt"), s"Tuple${tps.size}", tps.span.synthesized), tps)

  /**
   * This is a compound production for
   *  - member selection <EXPR>.<NAME>
   *  - method calls <EXPR>.<NAME>(...)
   *  - function calls <EXPR>(...)
   *
   * This way expressions like `foo.bar.baz()(x).bam.boo()` are
   * parsed with the correct left-associativity.
   */
  def callExpr(): Term = nonterminal {
    var e = primExpr()

    while (peek(`.`) || isArguments)
      peek.kind match {
        // member selection (or method call)
        //   <EXPR>.<NAME>
        // | <EXPR>.<NAME>( ... )
        case `.` =>
          consume(`.`)
          val member = idRef()
          // method call
          if (isArguments) {
            val (targs, vargs, bargs) = arguments()
            e = Term.MethodCall(e, member, targs, vargs, bargs)
          } else {
            e = Term.MethodCall(e, member, Nil, Nil, Nil)
          }

        // function call
        case _ if isArguments =>
          val callee = e match {
            case Term.Var(id) => IdTarget(id)
            case other => ExprTarget(other)
          }
          val (targs, vargs, bargs) = arguments()
          e = Term.Call(callee, targs, vargs, bargs)

        // nothing to do
        case _ => ()
      }

    e
  }

  // argument lists cannot follow a linebreak:
  //   foo      ==    foo;
  //   ()             ()
  def isArguments: Boolean = lookbehind(1).kind != Newline && (peek(`(`) || peek(`[`) || peek(`{`))
  def arguments(): (List[ValueType], List[Term], List[Term]) =
    if (!isArguments) fail("Expected at least one argument section (types, values, or blocks)")
    (maybeTypeArgs().unspan, maybeValueArgs(), maybeBlockArgs())

  def maybeTypeArgs(): Many[ValueType] =
    nonterminal:
      if peek(`[`) then typeArgs() else Many.empty(span())
  def maybeValueArgs(): List[Term] = if peek(`(`) then valueArgs() else Nil
  def maybeBlockArgs(): List[Term] = if peek(`{`) then blockArgs() else Nil

  def typeArgs(): Many[ValueType] =
    nonterminal:
      some(valueType, `[`, `,`, `]`)
  def valueArgs(): List[Term] =
    nonterminal:
      many(expr, `(`, `,`, `)`).unspan
  def blockArgs(): List[Term] =
    nonterminal:
      someWhile(blockArg(), `{`).unspan

  /**
   * Note: for this nonterminal, we need some backtracking.
   */
  def blockArg(): Term =
    nonterminal:
      backtrack { `{` ~> Var(idRef()) <~ `}` } getOrElse { functionArg() }

  def functionArg(): BlockLiteral =
    nonterminal:
      braces {
        peek.kind match {
          // { case ... => ... }
          case `case` => someWhile(matchClause(), `case`) match { case cs =>
            val arity = cs match {
              case Many(MatchClause(MultiPattern(ps), _, _) :: _, _) => ps.length
              case _ => 1
            }
            // TODO fresh names should be generated for the scrutinee
            // also mark the temp name as synthesized to prevent it from being listed in VSCode
            val names = List.tabulate(arity){ n => s"__arg${n}" }
            BlockLiteral(
              Nil,
              names.map { name => ValueParam(IdDef(name, Span.missing(source)), None) },
              Nil,
              Return(Match(names.map{ name => Var(IdRef(Nil, name, Span.missing(source))) }, cs.unspan, None))) : BlockLiteral
          }
          case _ =>
            // { (x: Int) => ... }
            backtrack { lambdaParams() <~ `=>` } map {
              case (tps, vps, bps) => BlockLiteral(tps, vps, bps, stmts()) : BlockLiteral
            } getOrElse {
              // { <STMTS> }
              BlockLiteral(Nil, Nil, Nil, stmts()) : BlockLiteral
            }
        }
      }

  def primExpr(): Term = peek.kind match {
    case `if`     => ifExpr()
    case `while`  => whileExpr()
    case `try`    => tryExpr()
    case `region` => regionExpr()
    case `box`    => boxExpr()
    case `unbox`  => unboxExpr()
    case `fun`    => funExpr()
    case `new`    => newExpr()
    case `do`                => doExpr()
    case _ if isString       => templateString()
    case _ if isLiteral      => literal()
    case _ if isVariable     =>
      peek(1).kind match {
        case _: Str => templateString()
        case _ => variable()
      }
    case _ if isHole         => hole()
    case _ if isTupleOrGroup => tupleOrGroup()
    case _ if isListLiteral  => listLiteral()
    case _ => fail(s"Expected variables, literals, tuples, lists, holes or group")
  }

  def isListLiteral: Boolean = peek.kind match {
    case `[` => true
    case _ => false
  }
  def listLiteral(): Term =
    nonterminal:
      manyTrailing(expr, `[`, `,`, `]`).foldRight(NilTree) { ConsTree }

  private def NilTree: Term =
    Call(IdTarget(IdRef(List(), "Nil", Span.missing(source))), Nil, Nil, Nil)

  private def ConsTree(el: Term, rest: Term): Term =
    Call(IdTarget(IdRef(List(), "Cons", Span.missing(source))), Nil, List(el, rest), Nil)

  def isTupleOrGroup: Boolean = peek(`(`)
  def tupleOrGroup(): Term =
    some(expr, `(`, `,`, `)`) match {
      case Many(e :: Nil, _) => e
      case Many(xs, span) => Call(IdTarget(IdRef(List("effekt"), s"Tuple${xs.size}", span)), Nil, xs.toList, Nil)
    }

  def isHole: Boolean = peek(`<>`) || peek(`<{`)
  def hole(): Term = peek.kind match {
    case `<>` => `<>` ~> Hole(Return(UnitLit()))
    case `<{` => `<{` ~> Hole(stmts()) <~ `}>`
    case _ => fail("Expected hole")
  }

  def isLiteral: Boolean = peek.kind match {
    case _: (Integer | Float | Str | Chr) => true
    case `true` => true
    case `false` => true
    case _ => isUnitLiteral
  }

  def isString: Boolean = peek.kind match {
    case _: Str => true
    case _      => false
  }

  def templateString(): Term =
    nonterminal:
      backtrack(idRef()) ~ template() match {
        // We do not need to apply any transformation if there are no splices _and_ no custom handler id is given
        case Maybe(None, _) ~ Template(str :: Nil, Nil) => StringLit(str)
        // s"a${x}b${y}" ~> s { do literal("a"); do splice(x); do literal("b"); do splice(y); return () }
        case id ~ Template(strs, args) =>
          val target = id.getOrElse(IdRef(Nil, "s", id.span.synthesized))
          val doLits = strs.map { s =>
            Do(None, IdRef(Nil, "literal", Span.missing(source)), Nil, List(StringLit(s)), Nil)
          }
          val doSplices = args.map { arg =>
            Do(None, IdRef(Nil, "splice", Span.missing(source)), Nil, List(arg), Nil)
          }
          val body = interleave(doLits, doSplices)
            .foldRight(Return(UnitLit())) { (term, acc) => ExprStmt(term, acc) }
          val blk = BlockLiteral(Nil, Nil, Nil, body)
          Call(IdTarget(target), Nil, Nil, List(blk))
      }

  def literal(): Literal =
    nonterminal:
      peek.kind match {
        case Integer(v)         => skip(); IntLit(v)
        case Float(v)           => skip(); DoubleLit(v)
        case Str(s, multiline)  => skip(); StringLit(s)
        case Chr(c)             => skip(); CharLit(c)
        case `true`             => skip(); BooleanLit(true)
        case `false`            => skip(); BooleanLit(false)
        case t if isUnitLiteral => skip(); skip(); UnitLit()
        case t => fail("Expected a literal")
      }

  // Will also recognize ( ) as unit if we do not emit space in the lexer...
  private def isUnitLiteral: Boolean = peek(`(`) && peek(1, `)`)

  def isVariable: Boolean = isIdRef
  def variable(): Term =
    nonterminal:
      Var(idRef())

  def isIdRef: Boolean = isIdent

  def idRef(): IdRef =
    nonterminal:
      some(ident, PathSep) match {
        case ids => IdRef(ids.init, ids.last, span())
      }

  def idDef(): IdDef =
    nonterminal:
      IdDef(ident(), span())

  def isIdent: Boolean = peek.kind match {
    case Ident(id) => true
    case _ => false
  }
  def ident(): String =
    nonterminal:
      next().kind match {
        case Ident(id) => id
        case _ => fail(s"Expected identifier")
      }

  /*
   * Type grammar by precedence:
   *
   * Type ::= Id ('[' Type ',' ... ']')?                                           refType
   *
   *       | '(' Type ',' ... ')'                                                  atomicType
   *       | '(' Type ')'
   *
   *       | Type '=>' Type ('/' SetType)?                                         functionType
   *       | '(' Type ',' ... ')' ('{' Type '}')* '=>' Type ('/' SetType)?
   *
   *       | Type 'at' Id                                                          boxedType
   *       | Type 'at' '{' Id ',' ... '}'
   *       | Type ('/' SetType)?
   *
   * SetType ::= Type
   *        | '{' Type ',' ... '}'
   */
  def effects(): Effects =
    nonterminal:
      if peek(`{`) then Effects(many(refType, `{`, `,`, `}`).unspan)
      else Effects(refType())

  def maybeEffects(): Effects = {
    nonterminal:
      when(`/`) {
        effects()
      } {
        Effects.Pure
      }
  }

  def refType(): TypeRef =
    nonterminal:
      TypeRef(idRef(), maybeTypeArgs())

  // Parse atomic types: Tuples, parenthesized types, type references (highest precedence)
  private def atomicType(): Type =
    nonterminal:
      peek.kind match {
        case `(` =>
          some(boxedType, `(`, `,`, `)`) match {
            case Many(tpe :: Nil, _) => tpe
            case tpes => TypeTuple(tpes)
          }
        case _ => refType()
      }

  // Parse function types (middle precedence)
  private def functionType(): Type = {
    // Complex function type: [T]*(Int, String)*{Exc} => Int / {Effect}
    def functionTypeComplex: Maybe[Type] = backtrack {
      maybeTypeParams() ~ maybeValueTypes() ~ (maybeBlockTypeParams() <~ `=>`) ~ atomicType() ~ maybeEffects() match {
        case tparams ~ vparams ~ bparams ~ t ~ effs => FunctionType(tparams, vparams, bparams, t, effs)
      }
    }

    // Simple function type: Int => Int
    def functionTypeSimple: Maybe[Type] = backtrack {
      refType() <~ `=>`
    } map { tpe =>
      FunctionType(Many.empty(Span.missing(source)), Many(List(tpe), Span.missing(source)), Many.empty(Span.missing(source)), atomicType(), maybeEffects())
    }

    // Try to parse each function type variant, fall back to basic type if none match
    nonterminal:
      functionTypeSimple orElse functionTypeComplex getOrElse atomicType()
  }

  // Parse boxed types and effectfuls (lowest precedence)
  // "Top-level" parser for a generic type.
  private def boxedType(): Type = {
    nonterminal:
      // Parse the function type first
      val tpe = functionType()

      // TODO: these should probably be in a loop to parse as many `at`s and `\`s as possible?
      val boxed = when(`at`) {
        BoxedType(tpe, captureSet())
      } {
        tpe
      }

      if (peek(`/`)) {
        Effectful(boxed, maybeEffects(), span())
      } else {
        boxed
      }
  }

  // NOTE: ValueType, BlockType are just aliases for Type.
  def blockType(): BlockType = boxedType()
  def valueType(): ValueType = boxedType()

  // Completely specialized for TypeRef: we only parse `refType` here, we don't go through the whole hierarchy.
  // This results in slightly worse errors, but massively simplifies the design.
  inline def blockTypeRef(): TypeRef = refType()

  // Somewhat specialized: we parse a normal type, if it's not a ${tpe} / ${effs},
  // then pretend the effect set is empty. This seems to work out fine :)
  def effectful(): Effectful = {
    nonterminal:
      boxedType() match
        case eff: Effectful => eff
        case tpe => Effectful(tpe, Effects.Pure, span())
  }

  def maybeTypeParams(): Many[Id] =
    nonterminal:
      if peek(`[`) then typeParams() else Many.empty(span())

  def typeParams(): Many[Id] =
    nonterminal:
      some(idDef, `[`, `,`, `]`)

  def maybeBlockTypeParams(): Many[(Maybe[IdDef], Type)] =
    nonterminal:
      if peek(`{`) then blockTypeParams() else Many.empty(span())

  def blockTypeParams(): Many[(Maybe[IdDef], Type)] =
    nonterminal:
      someWhile(blockTypeParam(), `{`)

  def blockTypeParam(): (Maybe[IdDef], Type) =
    nonterminal:
      braces { (backtrack { idDef() <~ `:` }, blockType()) }


  def lambdaParams(): (List[Id], List[ValueParam], List[BlockParam]) =
    nonterminal:
      if isVariable then (Nil, List(ValueParam(idDef(), None)), Nil)  else paramsOpt()

  def params(): (Many[Id], Many[ValueParam], Many[BlockParam]) =
    nonterminal:
      maybeTypeParams() ~ maybeValueParams() ~ maybeBlockParams() match {
        case tps ~ vps ~ bps => (tps, vps, bps)
      }

  def paramsOpt(): (List[Id], List[ValueParam], List[BlockParam]) =
    nonterminal:
      maybeTypeParams() ~ maybeValueParamsOpt() ~ maybeBlockParamsOpt() match {
        case (tps ~ vps ~ bps) =>
          // fail("Expected a parameter list (multiple value parameters or one block parameter; only type annotations of value parameters can be currently omitted)")
          (tps.unspan, vps, bps)
      }

  def maybeValueParamsOpt(): List[ValueParam] =
    nonterminal:
      if peek(`(`) then valueParamsOpt() else Nil

  def valueParamsOpt(): List[ValueParam] =
    nonterminal:
      many(valueParamOpt, `(`, `,`, `)`).unspan

  def maybeValueParams(): Many[ValueParam] =
    nonterminal:
      if peek(`(`) then valueParams() else Many.empty(span())

  def valueParams(): Many[ValueParam] =
    nonterminal:
      many(valueParam, `(`, `,`, `)`)

  def valueParam(): ValueParam =
    nonterminal:
      ValueParam(idDef(), Some(valueTypeAnnotation()))

  def valueParamOpt(): ValueParam =
    nonterminal:
      ValueParam(idDef(), maybeValueTypeAnnotation())

  def maybeBlockParams(): Many[BlockParam] =
    nonterminal:
      Many(manyWhile(`{` ~> blockParam() <~ `}`, `{`), span())

  def blockParams(): List[BlockParam] =
    nonterminal:
      someWhile(`{` ~> blockParam() <~ `}`, `{`).unspan

  def maybeBlockParamsOpt(): List[BlockParam] =
    nonterminal:
      manyWhile(`{` ~> blockParamOpt() <~ `}`, `{`)

  def blockParamsOpt(): List[BlockParam] =
    nonterminal:
      someWhile(`{` ~> blockParamOpt() <~ `}`, `{`).unspan

  def blockParam(): BlockParam =
    nonterminal:
      BlockParam(idDef(), Some(blockTypeAnnotation()))

  def blockParamOpt(): BlockParam =
    nonterminal:
      BlockParam(idDef(), when(`:`)(Some(blockType()))(None))


  def maybeValueTypes(): Many[Type] =
    nonterminal:
      if peek(`(`) then valueTypes() else Many.empty(span())

  def valueTypes(): Many[Type] =
    nonterminal:
      many(valueType, `(`, `,`, `)`)

  def captureSet(): CaptureSet =
    nonterminal:
      CaptureSet(many(idRef, `{`, `,` , `}`).unspan)

  // Generic utility functions
  // -------------------------
  // ... for writing parsers.

  /**
   * Aborts parsing with the given message
   */
  def fail(message: String): Nothing = throw Fail(message, position)

  def softFail(message: String, start: Int, end: Int): Unit = {
    softFails += SoftFail(message, start, end)
  }

  /**
   * Guards `thn` by token `t` and consumes the token itself, if present.
   */
  inline def when[T](t: TokenKind)(inline thn: => T)(inline els: => T): T =
    if peek(t) then { consume(t); thn } else els

  inline def backtrack[T](inline p: => T): Maybe[T] =
    val before = position
    try { Maybe.Some(p, span(before)) } catch {
      case Fail(_, _) => position = before; Maybe.None(span(before))
    }

  def interleave[A](xs: List[A], ys: List[A]): List[A] = (xs, ys) match {
    case (x :: xs, y :: ys) => x :: y :: interleave(xs, ys)
    case (Nil, ys) => ys
    case (xs, Nil) => xs
  }

  /**
   * Tiny combinator DSL to sequence parsers
   */
  case class ~[+T, +U](_1: T, _2: U) {
    override def toString = s"(${_1}~${_2})"
  }

  extension [A](self: A) {
    @targetName("seq")
    inline def ~[B](other: B): (A ~ B) = new ~(self, other)

    @targetName("seqLeftToken")
    inline def <~(t: TokenKind): A = { consume(t); self }

    @targetName("seqLeftUnit")
    inline def <~(t: Unit): A = { self }

    inline def |(other: A): A = { backtrack(self).getOrElse(other) }
  }

  extension (self: TokenKind) {
    @targetName("seqRightToken")
    inline def ~>[R](other: => R): R = { consume(self); other }
  }

  extension (self: Unit) {
    @targetName("seqRightUnit")
    inline def ~>[R](other: => R): R = { other }
  }

  /**
   * Repeats [[p]], separated by [[sep]] enclosed by [[before]] and [[after]]
   */
  inline def some[T](p: () => T, before: TokenKind, sep: TokenKind, after: TokenKind): Many[T] =
    nonterminal:
      consume(before)
      val res = some(p, sep)
      consume(after)
      Many(res.unspan, span())

  inline def some[T](p: () => T, sep: TokenKind): Many[T] =
    nonterminal:
      val components: ListBuffer[T] = ListBuffer.empty
      components += p()
      while (peek(sep)) {
        consume(sep)
        components += p()
      }
      Many(components.toList, span())

  inline def someWhile[T](p: => T, lookahead: TokenKind): Many[T] =
    someWhile(p, peek(lookahead))

  inline def someWhile[T](p: => T, predicate: => Boolean): Many[T] =
    nonterminal:
      val components: ListBuffer[T] = ListBuffer.empty
      components += p
      while (predicate) {
        components += p
      }
      Many(components.toList, span())

  inline def manyWhile[T](p: => T, lookahead: TokenKind): List[T] =
    manyWhile(p, peek(lookahead))

  inline def manyWhile[T](p: => T, predicate: => Boolean): List[T] =
    val components: ListBuffer[T] = ListBuffer.empty
    while (predicate) {
      components += p
    }
    components.toList

  inline def parens[T](p: => T): T =
    consume(`(`)
    val res = p
    consume(`)`)
    res

  inline def braces[T](p: => T): T =
    consume(`{`)
    val res = p
    consume(`}`)
    res

  inline def many[T](p: () => T, before: TokenKind, sep: TokenKind, after: TokenKind): Many[T] =
    nonterminal:
      consume(before)
      if (peek(after)) {
        consume(after)
        Many.empty(span())
      } else {
        val components: ListBuffer[T] = ListBuffer.empty
        components += p()
        while (peek(sep)) {
          consume(sep)
          components += p()
        }
        consume(after)
        Many(components.toList,span())
      }


  inline def manyTrailing[T](p: () => T, before: TokenKind, sep: TokenKind, after: TokenKind): List[T] =
    consume(before)
    if (peek(after)) {
      consume(after)
      Nil
    } else if (peek(sep)) {
      consume(sep)
      consume(after)
      Nil
    } else {
      val components: ListBuffer[T] = ListBuffer.empty
      components += p()
      while (peek(sep)) {
        consume(sep)

        if (!peek(after)) {
          components += p()
        }
      }
      consume(after)
      components.toList
    }


  // Positions

  // the "span" effect used to compute the positions of nodes
  inline def span(): Span =
    span(_start.value)

  // creates a Span with a given start and the end position of the previous token
  inline def span(start : Int ): Span =
    val end = previous.end + 1 // since positions by lexer are inclusive, but kiama is exclusive

    // We need some special handling in the case where we did not consume any tokens.
    // In this case, we have that start > end.
    // This can be seen in the following example:
    //
    //     previous
    //        /   peek
    //       /    /
    //┌──┐ ┌──┐  ┌┐┌┐
    // def foo   = <>
    //        |
    //      we want to produce an empty span here for the omitted parameters and return type
    //
    // When parsing the optional parameters and the optional return type, we get the following values:
    // previous = "foo", peek = "=", _start = peek.start, end = previous.end +1
    // therefore, in this case start is greater than end.

    if start > end then {
      // We did not consume anything (except for whitespace), so we generate an empty span just after the previous token
      Span(source, previous.end + 1, previous.end + 1 )
    } else {
      Span(source, start, end)
    }

  // the handler for the "span" effect.
  private val _start: scala.util.DynamicVariable[Int] = scala.util.DynamicVariable(0)
  inline def nonterminal[T](inline p: => T): T = _start.withValue(peek.start) {
    val startToken = peek
    val start = startToken.start
    val res = p
    val endToken = previous
    val end = endToken.end + 1 // since positions by lexer are inclusive, but kiama is exclusive

    //    val sc: Any = res
    //    if sc.isInstanceOf[Implementation] then sc match {
    //      case Implementation(_, List(op)) =>
    //        println(op)
    //        println(positions.getStart(op))
    //        println(positions.getFinish(op))
    //
    //        //        println(s"start: ${startToken.kind} (${source.offsetToPosition(start)})")
    //        //        println(s"end: ${endToken} (${source.offsetToPosition(end)})")
    //        //        println(s"peek: ${peek}")
    //
    //      case _ => ()
    //    }

    val startPos = source.offsetToPosition(start)
    val endPos = source.offsetToPosition(end)

    // recursively add positions to subtrees that are not yet annotated
    // this is better than nothing and means we have positions for desugared stuff
    def annotatePositions(res: Any): Unit = res match {
      case l: List[_] =>
        if (positions.getRange(l).isEmpty) {
          positions.setStart(l, startPos)
          positions.setFinish(l, endPos)
          l.foreach(annotatePositions)
        }
      case t: Tree =>
        val recurse = positions.getRange(t).isEmpty
        if(positions.getStart(t).isEmpty) positions.setStart(t, startPos)
        if(positions.getFinish(t).isEmpty) positions.setFinish(t, endPos)
        t match {
          case p: Product if recurse =>
            p.productIterator.foreach { c =>
              annotatePositions(c)
            }
          case _ => ()
        }
      case _ => ()
    }
    annotatePositions(res)

    // still annotate, in case it is not Tree
    positions.setStart(res, startPos)
    positions.setFinish(res, endPos)

    res
  }

  extension [T](self: T) {
    inline def withPositionOf(other: Any): self.type = { positions.dupPos(other, self); self }
    inline def withRangeOf(first: Any, last: Any): self.type = { positions.dupRangePos(first, last, self); self }

    // Why did we need those?
    private def dupIfEmpty(from: Any, to: Any): Unit =
      if (positions.getStart(to).isEmpty) { positions.dupPos(from, to) }

    private def dupAll(from: Any, to: Any): Unit = to match {
      case t: Tree =>
        dupIfEmpty(from, t)
        t.productIterator.foreach { dupAll(from, _) }
      case t: Iterable[t] => t.foreach { dupAll(from, _) }
      case _ => ()
    }
  }
}<|MERGE_RESOLUTION|>--- conflicted
+++ resolved
@@ -290,12 +290,8 @@
      nonterminal:
        // skip spaces at the start
        spaces()
-<<<<<<< HEAD
        val doc = maybeDocumentation()
-       val res = ModuleDecl(moduleDecl(), manyWhile(includeDecl(), `import`), toplevelDefs(), doc)
-=======
-       val res = ModuleDecl(moduleDecl(), manyWhile(includeDecl(), `import`), toplevelDefs(), span())
->>>>>>> 7fc0b8b2
+       val res = ModuleDecl(moduleDecl(), manyWhile(includeDecl(), `import`), toplevelDefs(), doc, span())
        if peek(`EOF`) then res else fail("Unexpected end of input")
        // failure("Required at least one top-level function or effect definition")
 
@@ -451,11 +447,7 @@
       else
         // [...](<PARAM>...) {...} `=` <STMT>>
         val (tps, vps, bps) = params()
-<<<<<<< HEAD
-        FunDef(id, tps, vps, bps, maybeReturnAnnotation(), `=` ~> stmt(), doc)
-=======
-        FunDef(id, tps, vps, bps, maybeReturnAnnotation(), `=` ~> stmt(), span())
->>>>>>> 7fc0b8b2
+        FunDef(id, tps, vps, bps, maybeReturnAnnotation(), `=` ~> stmt(), doc, span())
 
 
   // right now: data type definitions (should be renamed to `data`) and type aliases
@@ -465,13 +457,8 @@
       val id ~ tps = (`type` ~> idDef()) ~ maybeTypeParams()
 
       peek.kind match {
-<<<<<<< HEAD
-        case `=` => `=` ~> TypeDef(id, tps, valueType(), doc)
+        case `=` => `=` ~> TypeDef(id, tps.unspan, valueType(), doc)
         case _ => braces { DataDef(id, tps, manyWhile({ constructor() <~ semi() }, !peek(`}`)), doc) }
-=======
-        case `=` => `=` ~> TypeDef(id, tps.unspan, valueType())
-        case _ => braces { DataDef(id, tps, manyWhile({ constructor() <~ semi() }, !peek(`}`))) }
->>>>>>> 7fc0b8b2
       }
 
   def recordDef(): Def =
@@ -499,37 +486,23 @@
   def effectDef(): Def =
     nonterminal:
       // effect <NAME> = <EFFECTS>
-<<<<<<< HEAD
       documented { doc =>
-        EffectDef(`effect` ~> idDef(), maybeTypeParams(), `=` ~> effects(), doc)
-      }
-=======
-      EffectDef(`effect` ~> idDef(), maybeTypeParams().unspan, `=` ~> effects())
->>>>>>> 7fc0b8b2
+        EffectDef(`effect` ~> idDef(), maybeTypeParams().unspan, `=` ~> effects(), doc)
+      }
 
   // effect <NAME>[...](...): ...
   def operationDef(): Def =
     nonterminal:
-<<<<<<< HEAD
       val doc = maybeDocumentation()
       `effect` ~> operation(doc) match {
         case op @ Operation(id, tps, vps, bps, ret, doc) => // TODO: should the same `doc` be used here?
-          InterfaceDef(IdDef(id.name) withPositionOf op, tps, List(Operation(id, Nil, vps, bps, ret, doc) withPositionOf op), doc)
-=======
-      `effect` ~> operation() match {
-        case op @ Operation(id, tps, vps, bps, ret) =>
-          InterfaceDef(IdDef(id.name, id.span) withPositionOf op, tps, List(Operation(id, Many.empty(tps.span.synthesized), vps, bps, ret) withPositionOf op))
->>>>>>> 7fc0b8b2
+          InterfaceDef(IdDef(id.name, id.span) withPositionOf op, tps, List(Operation(id, Many.empty(tps.span.synthesized), vps, bps, ret, doc) withPositionOf op), doc)
       }
 
   def operation(doc: Doc): Operation =
     nonterminal:
       idDef() ~ params() ~ returnAnnotation() match {
-<<<<<<< HEAD
-        case id ~ (tps, vps, bps) ~ ret => Operation(id, tps, vps, bps, ret, doc)
-=======
-        case id ~ (tps, vps, bps) ~ ret => Operation(id, tps, vps.unspan, bps.unspan, ret)
->>>>>>> 7fc0b8b2
+        case id ~ (tps, vps, bps) ~ ret => Operation(id, tps, vps.unspan, bps.unspan, ret, doc)
       }
 
   def interfaceDef(): InterfaceDef =
@@ -587,39 +560,21 @@
       ExternType(`type` ~> idDef(), maybeTypeParams(), doc)
   def externInterface(doc: Doc): Def =
     nonterminal:
-<<<<<<< HEAD
-      ExternInterface(`interface` ~> idDef(), maybeTypeParams(), doc)
+      ExternInterface(`interface` ~> idDef(), maybeTypeParams().unspan, doc)
   def externResource(doc: Doc): Def =
-=======
-      ExternInterface(`extern` ~> `interface` ~> idDef(), maybeTypeParams().unspan)
-  def externResource(): Def =
->>>>>>> 7fc0b8b2
     nonterminal:
       ExternResource(`resource` ~> idDef(), blockTypeAnnotation(), doc)
   def externInclude(doc: Doc): Def =
     nonterminal:
-<<<<<<< HEAD
-      `include` ~> ExternInclude(maybeFeatureFlag(), path().stripPrefix("\"").stripSuffix("\""), None, doc=doc)
-=======
-      consume(`extern`)
-      consume(`include`)
       val posAfterInclude = pos()
-      ExternInclude(maybeFeatureFlag(), path().stripPrefix("\"").stripSuffix("\""), None,IdDef("", Span(source, posAfterInclude, posAfterInclude, Synthesized) ))
->>>>>>> 7fc0b8b2
+      `include` ~> ExternInclude(maybeFeatureFlag(), path().stripPrefix("\"").stripSuffix("\""), None, IdDef("", Span(source, posAfterInclude, posAfterInclude, Synthesized)), doc=doc)
 
   def externString(doc: Doc): Def =
     nonterminal:
-<<<<<<< HEAD
-      val ff = maybeFeatureFlag()
-      next().kind match {
-        case Str(contents, _) => ExternInclude(ff, "", Some(contents), doc=doc)
-=======
-      consume(`extern`)
       val posAfterExtern = pos()
       val ff = maybeFeatureFlag()
       next().kind match {
-        case Str(contents, _) => ExternInclude(ff, "", Some(contents), IdDef("", Span(source, posAfterExtern, posAfterExtern, Synthesized)))
->>>>>>> 7fc0b8b2
+        case Str(contents, _) => ExternInclude(ff, "", Some(contents), IdDef("", Span(source, posAfterExtern, posAfterExtern, Synthesized)), doc=doc)
         case _ => fail("Expected string literal.")
       }
 
@@ -628,11 +583,7 @@
       (maybeExternCapture() ~ (`def` ~> idDef()) ~ params() ~ (returnAnnotation() <~ `=`)) match {
         case capt ~ id ~ (tps, vps, bps) ~ ret =>
           val bodies = manyWhile(externBody(), isExternBodyStart)
-<<<<<<< HEAD
-          ExternDef(capt, id, tps, vps, bps, ret, bodies, doc)
-=======
-          ExternDef(capt, id, tps, vps, bps, ret, bodies, span())
->>>>>>> 7fc0b8b2
+          ExternDef(capt, id, tps, vps, bps, ret, bodies, doc, span())
       }
 
   def externBody(): ExternBody =
