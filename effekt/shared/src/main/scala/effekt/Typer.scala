--- conflicted
+++ resolved
@@ -662,11 +662,7 @@
   // not really checking, only if defs are fully annotated, we add them to the typeDB
   // this is necessary for mutually recursive definitions
   def precheckDef(d: Def)(using Context): Unit = Context.focusing(d) {
-<<<<<<< HEAD
-    case d @ source.FunDef(id, tps, vps, bps, ret, body, doc) =>
-=======
-    case d @ source.FunDef(id, tps, vps, bps, ret, body, span) =>
->>>>>>> 7fc0b8b2
+    case d @ source.FunDef(id, tps, vps, bps, ret, body, doc, span) =>
       val fun = d.symbol
 
       // (1) make up a fresh capture unification variable and annotate on function symbol
@@ -685,11 +681,7 @@
       // (2) annotate capture variable and implemented blocktype
       Context.bind(obj, Context.resolvedType(tpe).asInterfaceType, cap)
 
-<<<<<<< HEAD
-    case d @ source.ExternDef(cap, id, tps, vps, bps, tpe, body, doc) =>
-=======
-    case d @ source.ExternDef(cap, id, tps, vps, bps, tpe, body, span) =>
->>>>>>> 7fc0b8b2
+    case d @ source.ExternDef(cap, id, tps, vps, bps, tpe, body, doc, span) =>
       val fun = d.symbol
 
       Context.bind(fun, fun.toType, fun.capture)
@@ -738,11 +730,7 @@
 
   def synthDef(d: Def)(using Context, Captures): Result[Unit] = Context.at(d) {
     d match {
-<<<<<<< HEAD
-      case d @ source.FunDef(id, tps, vps, bps, ret, body, doc) =>
-=======
-      case d @ source.FunDef(id, tps, vps, bps, ret, body, span) =>
->>>>>>> 7fc0b8b2
+      case d @ source.FunDef(id, tps, vps, bps, ret, body, doc, span) =>
         val sym = d.symbol
         // was assigned by precheck
         val functionCapture = Context.lookupCapture(sym)
@@ -868,11 +856,7 @@
           Result((), effBinding)
         }
 
-<<<<<<< HEAD
-      case d @ source.ExternDef(captures, id, tps, vps, bps, tpe, bodies, doc) => Context.withUnificationScope {
-=======
-      case d @ source.ExternDef(captures, id, tps, vps, bps, tpe, bodies, span) => Context.withUnificationScope {
->>>>>>> 7fc0b8b2
+      case d @ source.ExternDef(captures, id, tps, vps, bps, tpe, bodies, doc, span) => Context.withUnificationScope {
         val sym = d.symbol
         sym.vparams foreach Context.bind
         sym.bparams foreach Context.bind
