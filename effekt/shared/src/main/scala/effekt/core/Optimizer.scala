--- conflicted
+++ resolved
@@ -26,9 +26,12 @@
 
     if !Context.config.optimize() then return tree;
 
-<<<<<<< HEAD
-    val anfed = BindSubexpressions.transform(tree)
+    // (2) lift static arguments (worker/wrapper)
+    val lifted = Context.timed("static-argument-transformation", source.name) {
+      StaticArguments.transform(mainSymbol, tree)
+    }
 
+    val anfed = BindSubexpressions.transform(lifted)
 
     // println(s"BEFORE\n\n ${util.show(anfed)}")
 
@@ -38,19 +41,4 @@
 
     //println(s"AFTER\n\n ${util.show(gced)}")
     gced
-    // (2) inline unique block definitions
-    //    Context.timed("inliner", source.name) {
-    //      Inline.full(Set(mainSymbol), tree, Context.config.maxInlineSize().toInt)
-    //    }
-=======
-    // (2) lift static arguments (worker/wrapper)
-    val lifted = Context.timed("static-argument-transformation", source.name) {
-      StaticArguments.transform(mainSymbol, tree)
-    }
-
-    // (3) inline unique block definitions
-    Context.timed("inliner", source.name) {
-      Inline.full(Set(mainSymbol), lifted, Context.config.maxInlineSize().toInt)
-    }
->>>>>>> 01c4cb74
 }