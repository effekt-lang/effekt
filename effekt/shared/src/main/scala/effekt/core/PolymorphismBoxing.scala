package effekt
package core

import effekt.PhaseResult.CoreTransformed
import effekt.context.Context
import effekt.core.PolymorphismBoxing.ValueCoercer.IdentityCoercer
import effekt.symbols
import effekt.symbols.{ TmpBlock, TmpValue }
import effekt.{ CoreTransformed, Phase }
import effekt.symbols.builtins.{ TBoolean, TByte, TChar, TDouble, TInt, TState, TUnit }
import effekt.symbols.ErrorMessageInterpolator

import scala.util.boundary
import scala.annotation.targetName

/**
 * [[Phase]] on [[CoreTransformed]] to automatically box values when used polymorphically
 * (i.e., their types are type parameters).
 *
 * By default, it will box all primitive types (i.e. all types of the form [[ValueType.Data]]`(T,List())`
 * with `T` in [[symbols.builtins.rootTypes]]) using the data type `BoxedT` found in the prelude
 * (see [[symbols.Module.findPrelude]]).
 * This behavior can be changed by overriding [[box]].
 */
object PolymorphismBoxing extends Phase[CoreTransformed, CoreTransformed] {

  override val phaseName: String = "polymorphism boxing"

  /**
   * Describes how to box/unbox values
   */
  trait Boxer {
    /** The type of the boxed values */
    def tpe: ValueType
    /** Generates a pure expression boxing the parameter */
    def box(p: Pure): Pure
    /** Generates a pure expression unboxing the parameter */
    def unbox(p: Pure): Pure
  }
  /**
   * Describes how to box/unbox values using extern functions
   * @param tpe The type of the boxed values
   * @param boxFn The extern function to call to box
   * @param unboxFn The extern function to call to unbox
   */
  case class ExternFnBoxer(val tpe: ValueType, boxFn: Block.BlockVar, unboxFn: Block.BlockVar) extends Boxer {
    def box(p: Pure) = Pure.PureApp(boxFn, Nil, List(p))
    def unbox(p: Pure) = Pure.PureApp(unboxFn, Nil, List(p))
  }

  /**
   * Describes how to box/unbox values using records
   *
   * @param boxTpe       The type BoxedT
   * @param constructor  The constructor to use for boxing
   * @param field        The field to access for unboxing
   */
  case class RecordBoxer(boxTpe: ValueType.Data, constructor: Constructor, field: Field) extends Boxer {
    def tpe = boxTpe
    def box(p: Pure) = Pure.Make(boxTpe, constructor.id, List(p))
    def unbox(p: Pure) = Pure.Select(p, field.id, field.tpe)
  }

  /**
   * Partial function to describe which values to box and how.
   * Is defined iff values of the given type should be boxed.
   *
   * @param tpe The [[ValueType]] of the value
   * @return a [[Boxer]] that describes how to box values of that type
   */
  def box(using PContext): PartialFunction[ValueType, Boxer] = {
    case core.Type.TInt     => PContext.boxer("Int")
    case core.Type.TChar    => PContext.boxer("Char")
    case core.Type.TByte    => PContext.boxer("Byte")
    case core.Type.TDouble  => PContext.boxer("Double")
  }

  class PContext(declarations: List[Declaration], externs: List[Extern])(using val Context: Context) extends DeclarationContext(declarations, externs){
    /**
     * Find a pure extern def with one value parameter named [[name]] in the prelude (or some namespace in the prelude).
     */
    def findPureExternFn(name: String): Option[Block.BlockVar] = {
       this.externs.collectFirst {
        case d@effekt.core.Extern.Def(id, List(), List(), List(vparam), List(), ret, capts, body)
          if id.name.name == name && capts.isEmpty => d
      }.map { definition =>
         val id = definition.id
         val tpe = core.BlockType.Function(Nil, Nil, definition.vparams.map(_.tpe), Nil, definition.ret)
         Block.BlockVar(id, tpe, Set.empty)
       }
    }

    /**
     * Find a record declaration named [[name]] with one field in the prelude (or some namespace in the prelude).
     */
    def findRecord(name: String): Option[Declaration.Data] = {
      this.declarations.collectFirst {
        case d@effekt.core.Declaration.Data(tpe, List(), List(Constructor(cns, List(fld))))
          if tpe.name.name == name => d
      }
    }

    /**
     * Finds the corresponding boxer for a primitive type.
     *
     * @param name The name of the [[ValueType]]
     * @return a [[Boxer]] that describes how to box values of that type
     */
    def boxer(name: String): Boxer = {
      /** Try to find `boxT` and `unboxT` externs */
      def findExternFnBoxer() = boundary {
        val box = findPureExternFn("box" ++ name).getOrElse { boundary.break(None) }
        val unbox = findPureExternFn("unbox" ++ name).getOrElse { boundary.break(None) }
        val boxRet = box.annotatedTpe match {
          case BlockType.Function(_, _, _, _, result) => result
          case _ => Context.abort(pp"${box} is not of function type.")
        }
        unbox.annotatedTpe match {
          case BlockType.Function(_, _, List(unboxArg), List(), _) =>
            if (unboxArg != boxRet) {
              Context.abort(pp"Argument type of ${unbox} and return type of ${box} do not match up.")
            }
          case _ => Context.abort(pp"${unbox} is not of function type.")
        }
        Some(ExternFnBoxer(boxRet, box, unbox))
      }
      /** Try to find a `BoxedT` type */
      def findRecordBoxer() = boundary {
        findRecord("Boxed" ++ name) match {
          case Some(Declaration.Data(tpe, List(), List(cns@Constructor(id, List(field))))) =>
            Some(RecordBoxer(ValueType.Data(tpe, Nil), cns, field))
          case _ => None
        }
      }
      findExternFnBoxer() orElse findRecordBoxer() getOrElse {
        Context.abort(s"Type ${name}, which needs to be boxed, is used as a type argument but no " +
          s"corresponding pure externs box${name} and unbox${name} were defined in the prelude, " +
          s"and also no record type Boxed${name}.")
      }
    }
  }
  def PContext(using ctx: PContext): PContext = ctx
  implicit def Context(using ctx: PContext): Context = ctx.Context

  override def run(input: CoreTransformed)(using Context): Option[CoreTransformed] = input match {
    case CoreTransformed(source, tree, mod, core) => {
      implicit val pctx: PContext = new PContext(core.declarations, core.externs)
      Context.module = mod
      val transformed = Context.timed(phaseName, source.name) { transform(core) }

      Some(CoreTransformed(source, tree, mod, transformed))
    }
  }

  def transform(decl: ModuleDecl)(using PContext): ModuleDecl = decl match {
    case ModuleDecl(path, includes, declarations, externs, definitions, exports) =>
      ModuleDecl(path, includes, declarations map transform, externs map transform, definitions map transform, exports)
  }

  def transform(declaration: Declaration)(using PContext): Declaration = declaration match {
    case Declaration.Data(id, tparams, constructors) =>
      Declaration.Data(id, tparams, constructors map transform)
    case Declaration.Interface(id, tparams, properties) =>
      Declaration.Interface(id, tparams, properties map transform)
  }

  def transform(constructor: Constructor)(using PContext): Constructor = constructor match {
    case Constructor(id, fields) => Constructor(id, fields map transform)
  }

  def transform(property: Property)(using PContext): Property = property match {
    case Property(id, tpe) => Property(id, transform(tpe))
  }

  def transform(field: Field)(using PContext): Field = field match {
    case Field(id, tpe) => Field(id, transform(tpe))
  }

  def transform(extern: Extern)(using PContext): Extern = extern match {
    case Extern.Def(id, tparams, cparams, vparams, bparams, ret, annotatedCapture, body) =>
      Extern.Def(id, tparams, cparams, vparams map transform, bparams map transform, transform(ret),
        annotatedCapture, body match {
          case ExternBody.StringExternBody(ff, bbody) => ExternBody.StringExternBody(ff, Template(bbody.strings, bbody.args map transform))
          case e @ ExternBody.Unsupported(_) => e
        } )
    case Extern.Include(ff, contents) => Extern.Include(ff, contents)
  }

  def transform(valueParam: ValueParam)(using PContext): ValueParam = valueParam match {
    case ValueParam(id, tpe) => ValueParam(id, transform(tpe))
  }

  def transform(blockParam: BlockParam)(using PContext): BlockParam = blockParam match {
    case BlockParam(id, tpe, capt) => BlockParam(id, transform(tpe), capt)
  }

  def transform(toplevel: Toplevel)(using PContext): Toplevel = toplevel match {
    case Toplevel.Def(id, block) => Toplevel.Def(id, transform(block))
    case Toplevel.Val(id, tpe, binding) => Toplevel.Val(id, transform(tpe), coerce(transform(binding), transform(tpe)))
  }

  def transform(block: Block.BlockLit)(using PContext): Block.BlockLit = block match {
    case Block.BlockLit(tparams, cparams, vparams, bparams, body) =>
      Block.BlockLit(tparams, cparams, vparams map transform, bparams map transform,
        transform(body))
  }
  def transform(block: Block)(using PContext): Block = block match {
    case Block.BlockVar(id, annotatedTpe, annotatedCapt) =>
      Block.BlockVar(id, transform(annotatedTpe), annotatedCapt)
    case b: Block.BlockLit => transform(b)
    case Block.Unbox(pure) =>
      Block.Unbox(transform(pure))
    case Block.New(impl) =>
      Block.New(transform(impl))
  }
  def transform(blockVar: BlockVar)(using PContext): BlockVar = blockVar match {
    case Block.BlockVar(id, annotatedTpe, annotatedCapt) =>
      Block.BlockVar(id, transform(annotatedTpe), annotatedCapt)
  }

  def transform(implementation: Implementation)(using PContext): Implementation = implementation match {
    case Implementation(BlockType.Interface(symbol, targs), operations) =>
      val ifce = PContext.findInterface(symbol).getOrElse { Context.abort(s"No declaration for interface ${symbol}") }
      Implementation(BlockType.Interface(symbol, targs map transformArg), operations map transform(ifce, targs))
  }

  def transform(ifce: Interface, targs: List[ValueType])(operation: Operation)(using PContext): Operation = operation match {
    case Operation(name, tparams, cparams, vparams, bparams, body) =>
      val prop = ifce.properties.find { p => p.id == name }.getOrElse { Context.abort(s"Interface ${ifce} declares no operation ${name}.") }
      val propTpe = prop.tpe.asInstanceOf[BlockType.Function]

      val blockTpe = BlockType.Function(tparams, propTpe.cparams, propTpe.vparams.map(transform), propTpe.bparams.map(transform), transform(propTpe.result))
      val implBlock: Block.BlockLit = Block.BlockLit(tparams, cparams, vparams, bparams, transform(body))
      val transformed: Block.BlockLit = coerce(implBlock, blockTpe)
      Operation(name, transformed.tparams, transformed.cparams, transformed.vparams, transformed.bparams,
        transformed.body)
  }

  def transform(stmt: Stmt)(using PContext): Stmt = stmt match {
    case Stmt.Def(id, block, rest) =>
      Stmt.Def(id, transform(block), transform(rest))
    case Stmt.Let(id, tpe, binding, rest) =>
      transform(binding).flatMap { e => coerce(e, transform(tpe)) }.run { e =>
        Stmt.Let(id, transform(tpe), e, transform(rest))
      }
    case Stmt.Return(expr) =>
      Stmt.Return(transform(expr))
    case Stmt.Val(id, tpe, binding, body) =>
      Stmt.Val(id, transform(tpe), coerce(transform(binding), transform(tpe)), transform(body))
    case Stmt.App(callee, targs, vargs, bargs) =>
      val calleeT = transform(callee)
      val tpe: BlockType.Function = calleeT.tpe match {
        case tpe: BlockType.Function => tpe
        case _ => sys error "Callee does not have function type"
      }
      val itpe = Type.instantiate(tpe, targs, tpe.cparams.map(Set(_)))

      val vCoerced = (vargs zip tpe.vparams).map { (v, tpe) => coerce(transform(v), tpe) } // coerce(coerce(transform(v), itpe), itpe, tpe) }
      val bCoerced = (bargs zip tpe.bparams).map { (b, tpe) => coerce(transform(b), tpe) } // coerce(coerce(transform(b), itpe), itpe, tpe) }

      coerce(App(calleeT, targs.map(transformArg), vCoerced, bCoerced), itpe.result)

    //                               [S](S) => (Int, S)
    case Stmt.Invoke(callee, method, methodTpe: BlockType.Function, targs, vargs, bargs) =>
      //                                        Double

      val calleeT = transform(callee)

      // [S](S) => (T, S)
      val (tpe: BlockType.Function, interfaceParams, interfaceArgs) = calleeT.tpe match {
        //                             [Int]
        case BlockType.Interface(name, targs) =>
          PContext.findInterface(name) match {
            //                      [T]
            case Some(Interface(id, tparams, properties)) =>
              // op: [S](S) => (T, S)
              val prop = properties.find { p => p.id == method }.getOrElse { Context.panic(pp"Cannot find field ${method} in declaration of ${id}") }

              (prop.tpe.asInstanceOf[BlockType.Function], tparams, targs)
            case _ =>
              Context.panic(pp"Should not happen. Method call on extern interface: ${stmt}")
          }
        case _ =>
          Context.panic("Should not happen. Method call on non-interface")
      }

      // [S](S) => (BoxedInt, S)
      val boxedTpe = Type.substitute(tpe, (interfaceParams zip interfaceArgs.map(transformArg)).toMap, Map.empty).asInstanceOf[BlockType.Function]

      // duplicated from App
      val itpe = Type.instantiate(methodTpe, targs, methodTpe.cparams.map(Set(_)))
      val vCoerced = (vargs zip boxedTpe.vparams).map { (a, tpe) => coerce(transform(a), tpe) }
      val bCoerced = (bargs zip boxedTpe.bparams).map { (a, tpe) => coerce(transform(a), tpe) }

      //                     (T, S)      (Int, Double)
      coerce(Invoke(calleeT, method, boxedTpe, targs.map(transformArg), vCoerced, bCoerced), itpe.result)

    case Stmt.Invoke(callee, method, methodTpe, targs, vargs, bargs) => ???

    case Stmt.Get(id, capt, tpe) => Stmt.Get(id, capt, transform(tpe))
    case Stmt.Put(id, capt, value) => Stmt.Put(id, capt, transform(value))
    case Stmt.If(cond, thn, els) =>
      Stmt.If(transform(cond), transform(thn), transform(els))
    case Stmt.Match(scrutinee, clauses, default) =>
      scrutinee.tpe match {
        case ValueType.Data(symbol, targs) =>
          val Declaration.Data(tpeId, tparams, constructors) = PContext.getData(symbol)
          Stmt.Match(transform(scrutinee), clauses.map {
            case (id, clause: Block.BlockLit) =>
              val constructor = constructors.find(_.id == id).get
              val casetpe: BlockType.Function = BlockType.Function(tparams, List(),
                constructor.fields.map(_.tpe), List(), Type.inferType(clause.body)
              )
              (id, coerce(transform(clause), Type.instantiate(casetpe, targs map transformArg, List())))
          }, default map transform)
        case t => Context.abort(pp"Match on value of type ${t}")
      }
    case Stmt.Alloc(id, init, region, body) =>
      Stmt.Alloc(id, transform(init), region, transform(body))
    case Stmt.Var(id, init, cap, body) =>
      Stmt.Var(id, transform(init), cap, transform(body))
    case Stmt.Reset(body) =>
      Stmt.Reset(transform(body))
    case Stmt.Shift(prompt, body) =>
      Stmt.Shift(prompt, transform(body))
    case Stmt.Resume(k, body) =>
      val expected = k.tpe match {
        case core.Type.TResume(result, answer) => result
        case _ => ???
      }
      Stmt.Resume(k, coerce(transform(body), expected))

    case Stmt.Region(body) =>
      transform(body) match {
        case BlockLit(tparams, cparams, vparams, bparams, body) =>
          val originalResult = body.tpe
          val boxedResult = transformArg(originalResult)
          coerce(Stmt.Region(BlockLit(tparams, cparams, vparams, bparams, coerce(body, boxedResult))), originalResult)
      }
    case Stmt.Hole() => Stmt.Hole()
  }

<<<<<<< HEAD


  def transform(expr: Expr)(using PContext): Expr = expr match {
    case DirectApp(callee, targs, vargs, bargs) =>
=======
  def transform(expr: Expr)(using PContext): Bind[Expr] = expr match {
    case DirectApp(b, targs, vargs, bargs) =>
      val callee = transform(b)
>>>>>>> b179d1f8
      val tpe: BlockType.Function = callee.tpe match {
        case tpe: BlockType.Function => tpe
        case _ => sys error "Callee does not have function type"
      }
      val itpe = Type.instantiate(tpe, targs, tpe.cparams.map(Set(_)))
      val vCoerced = (vargs zip tpe.vparams).map { case (a, tpe) => coerce(transform(a), tpe) } // this was "a.tpe -> itpe -> tpe"
      val bCoerced = (bargs zip tpe.bparams).map { case (a, tpe) => coerce(transform(a), tpe) }

      coerce(DirectApp(callee, targs.map(transformArg), vCoerced, bCoerced), itpe.result)

    case pure: Pure => Bind.pure(transform(pure))
  }

  def transform(pure: Pure)(using PContext): Pure = pure match {
    case Pure.ValueVar(id, annotatedType) => Pure.ValueVar(id, transform(annotatedType))
    case Pure.Literal(value, annotatedType) => Pure.Literal(value, transform(annotatedType))
    case Pure.PureApp(b, targs, vargs) =>
      val callee = transform(b)
      val tpe: BlockType.Function = callee.tpe match {
        case tpe: BlockType.Function => tpe
        case _ => sys error "Callee does not have function type"
      }
      val itpe = Type.instantiate(tpe, targs, tpe.cparams.map(Set(_)))
      val vCoerced = (vargs zip tpe.vparams).map { (a, tpe) => coerce(transform(a), tpe) }
      coerce(PureApp(callee, targs.map(transformArg), vCoerced), itpe.result)

    case Pure.Make(data, tag, vargs) =>
      val dataDecl = PContext.getData(data.name)
      val ctorDecl = dataDecl.constructors.find(_.id == tag).getOrElse {
        Context.panic(pp"No constructor found for tag ${tag} in data type: ${data}")
      }
      val paramTypes = ctorDecl.fields.map(_.tpe)

      val coercedArgs = (vargs zip paramTypes).map { case (arg, paramTpe) => coerce(transform(arg), paramTpe) }
      Pure.Make(transform(data), tag, coercedArgs)

    case Pure.Select(target, field, annotatedType) => {
      val (symbol, targs) = target.tpe match {
        case ValueType.Data(symbol, targs) => (symbol, targs)
        case t => Context.abort(s"Select on value of type ${PrettyPrinter.format(t)} is not supported.")
      }
      PContext.getData(symbol) match {
        case Declaration.Data(id, tparams, List(Constructor(cns, fields))) =>
          val f = fields.find(_.id == field).getOrElse{
            Context.abort(s"${id} has no field ${field}.")
          }
          coerce(Pure.Select(target, field, transform(annotatedType)), Type.substitute(f.tpe, (tparams zip targs).toMap, Map()))
        case t => Context.abort(s"Select on data type ${t.id} is not supported.")
      }
    }
    case Pure.Box(b, annotatedCapture) =>
      Pure.Box(transform(b), annotatedCapture)
  }

  def transform(valueType: ValueType)(using PContext): ValueType = valueType match {
    case ValueType.Var(name) => ValueType.Var(name)
    case ValueType.Data(symbol, targs) => ValueType.Data(symbol, targs map transformArg)
    case ValueType.Boxed(tpe, capt) => ValueType.Boxed(transform(tpe), capt)
  }

  def transform(valueType: ValueType.Data)(using PContext): ValueType.Data = valueType match {
    case ValueType.Data(symbol, targs) => ValueType.Data(symbol, targs map transformArg)
  }

  def transform(blockType: BlockType)(using PContext): BlockType = blockType match {
    case BlockType.Function(tparams, cparams, vparams, bparams, result) =>
      BlockType.Function(tparams, cparams, vparams map transform, bparams map transform, transform(result))

    // Special case some types to not introduce boxing
    case i @ BlockType.Interface(TState.interface, _) => i
    case i @ BlockType.Interface(core.Type.ResumeSymbol, _) => i
    case i @ BlockType.Interface(core.Type.PromptSymbol, _) => i

    case BlockType.Interface(symbol, targs) => BlockType.Interface(symbol, targs map transformArg)
  }

  def transformArg(valueType: ValueType)(using PContext): ValueType = valueType match {
    case ValueType.Var(name) => ValueType.Var(name) // assume vars are always OK
    case t if box.isDefinedAt(t) => box(t).tpe
    case ValueType.Data(symbol, targs) => ValueType.Data(symbol, targs map transformArg)
    case ValueType.Boxed(tpe, capt) => ValueType.Boxed(transform(tpe), capt)
  }


  // Coercions
  // ---------
  def coerce(stmt: Stmt, to: ValueType)(using PContext): Stmt =
    val from = stmt.tpe
    val coerce = ValueCoercer(from, to)
    if (coerce.isIdentity) { stmt }
    else {
      val orig = TmpValue("coe")
      Stmt.Val(orig, coerce.from, stmt, Stmt.Return(coerce(ValueVar(orig, coerce.from))))
    }

  def coerce(expr: Expr, to: ValueType)(using PContext): Bind[Expr] =
    val from = expr.tpe
    val coerce = ValueCoercer(from, to)
    if (coerce.isIdentity) { Bind.pure(expr) }
    else { Bind.bind(expr).map { x => coerce(x) } }

  def coerce(pure: Pure, to: ValueType)(using PContext): Pure = ValueCoercer(pure.tpe, to)(pure)

  def coerce(block: Block, to: BlockType)(using PContext): Block = BlockCoercer(block.tpe, to)(block)

  def coerce(block: BlockLit, to: BlockType)(using PContext): BlockLit = BlockCoercer(block.tpe, to)(block)


  sealed  trait ValueCoercer {
    def from: ValueType
    def to: ValueType
    def apply(t: Pure): Pure
    def isIdentity: Boolean = false
  }
  object ValueCoercer {

    def apply(from: ValueType, to: ValueType)(using PContext): ValueCoercer = (from, to) match {
      case (f, t) if f == t => IdentityCoercer(f, t)
      case (_: ValueType.Var, _: ValueType.Var) => IdentityCoercer(from, to) // are always boxed
      case (unboxed, boxed) if box.isDefinedAt(unboxed) && box(unboxed).tpe == boxed => BoxCoercer(unboxed)
      case (unboxed, _: ValueType.Var) if box.isDefinedAt(unboxed) => BoxCoercer(unboxed)
      case (boxed, unboxed) if box.isDefinedAt(unboxed) && box(unboxed).tpe == boxed => UnboxCoercer(unboxed)
      case (_: ValueType.Var, unboxed) if box.isDefinedAt(unboxed) => UnboxCoercer(unboxed)
      case (unboxed, core.Type.TTop) if box.isDefinedAt(unboxed) => BoxCoercer(unboxed)
      case (core.Type.TBottom, unboxed) if box.isDefinedAt(unboxed) => BottomCoercer(unboxed)

      // assert(cs1 == cs2) // FIXME this seems to fail, what would be the correct check for subcapturing (or similar) here?
      case (f @ core.ValueType.Boxed(bt1, cs1), t @ core.ValueType.Boxed(bt2, cs2)) =>
        new ValueCoercer {
          val from: ValueType = f
          val to: ValueType = t
          private val bcoercer = BlockCoercer(bt1, bt2)
          override def isIdentity: Boolean = bcoercer.isIdentity
          override def apply(t: Pure): Pure = if isIdentity then t else t match {
            case Pure.Box(b, annotatedCapture) => Pure.Box(bcoercer(b), annotatedCapture)
            case other => Pure.Box(bcoercer(Block.Unbox(t)), cs2)
          }
        }
      case _ =>
        //Context.warning(s"Coercing ${PrettyPrinter.format(from)} to ${PrettyPrinter.format(to)}")
        IdentityCoercer(from, to)
    }

    class IdentityCoercer(val from: ValueType, val to: ValueType) extends ValueCoercer {
      override def apply(t: Pure): Pure = t
      override def isIdentity: Boolean = true
    }
    case class BoxCoercer(tpe: ValueType)(using PContext) extends ValueCoercer {
      override def from = tpe
      override def to = box(tpe).tpe
      override def apply(t: Pure): Pure = box(tpe).box(t)
    }
    case class UnboxCoercer(tpe: ValueType)(using PContext) extends ValueCoercer {
      override def from = box(tpe).tpe
      override def to = tpe
      override def apply(t: Pure): Pure = box(tpe).unbox(t)
    }
    case class BottomCoercer(tpe: ValueType)(using PContext) extends ValueCoercer {
      override def from = core.Type.TBottom
      override def to = tpe

      override def apply(t: Pure): Pure = to match {
        case core.Type.TInt     => Pure.Literal(1337L, core.Type.TInt)
        case core.Type.TDouble  => Pure.Literal(13.37, core.Type.TDouble)
        // Do strings need to be boxed? Really?
        case core.Type.TString  => Pure.Literal("<?nothing>", core.Type.TString)
        case core.Type.TByte    => Pure.Literal(1337, core.Type.TByte)
        case t if box.isDefinedAt(t) => sys error s"No default value defined for ${t}"
        case _ => sys error s"Trying to unbox Nothing to ${t}"
      }
    }
  }

  sealed trait BlockCoercer {
    def from: BlockType
    def to: BlockType

<<<<<<< HEAD
  trait FunctionCoercer[Ty <: BlockType, Te <: Block] extends Coercer[Ty, Te] {
    def callPure(block: Block.BlockVar, vargs: List[Pure])(using PContext): Pure
    def callDirect(block: Block.BlockVar, vargs: List[Pure], bargs: List[Block])(using PContext): Expr
    def call(block: Te, vargs: List[Pure], bargs: List[Block])(using PContext): Stmt
  }
  class FunctionIdentityCoercer[Ty <: BlockType, Te <: Block](
      from: Ty, to: Ty, targs: List[ValueType]) extends IdentityCoercer[Ty, Te](from, to) with FunctionCoercer[Ty, Te] {
    override def call(block: Te, vargs: List[Pure], bargs: List[Block])(using PContext): Stmt =
      Stmt.App(block, targs map transformArg, vargs, bargs)
    override def callPure(block: Block.BlockVar, vargs: List[Pure])(using PContext): Pure =
      Pure.PureApp(block, targs map transformArg, vargs)
    override def callDirect(block: Block.BlockVar, vargs: List[Pure], bargs: List[Block])(using PContext): Expr =
      DirectApp(block, targs map transformArg, vargs, bargs)
  }
  def coercer[B >: Block.BlockLit <: Block](fromtpe: BlockType, totpe: BlockType, targs: List[ValueType] = List())(using PContext): FunctionCoercer[BlockType, B] =
    (fromtpe, totpe) match {
    case (f,t) if f == t => new FunctionIdentityCoercer(fromtpe, totpe, targs)
    case (BlockType.Function(ftparams, fcparams, fvparams, fbparams, fresult),
          BlockType.Function(ttparams, tcparams, tvparams, tbparams, tresult)) =>

      val vcoercers = (fvparams zip tvparams).map {
        case (t,f) => // note: Order inversed as contravariant in arguments
          coercer(f,t)
      }
      val bcoercers: List[Coercer[BlockType, Block]] = (fbparams zip tbparams).map {
        case (t,f) => // note: Order inversed as contravariant in arguments
          coercer(f,t)
      }
      val rcoercer = coercer(fresult, tresult)
=======
    def apply[Te >: Block.BlockLit <: Block](t: Te): Te
    def isIdentity: Boolean
  }
  object BlockCoercer {
>>>>>>> b179d1f8

    def apply(from: BlockType, to: BlockType, targs: List[ValueType] = Nil)(using PContext): BlockCoercer =
      (from, to) match {
        case (f, t) if f == t => IdentityCoercer(f, t)
        case (f: BlockType.Function, t: BlockType.Function) => FunctionCoercer(f, t, targs)
        case (f: BlockType.Interface, t: BlockType.Interface) => IdentityCoercer(f, t)
        case _ => Context.abort(pp"Unsupported coercion from ${from} to ${to}")
      }

<<<<<<< HEAD
      new FunctionCoercer[BlockType, B] {
        override def from = fromtpe
        override def to = totpe

        override def apply(block: B): B = {
          val vparams: List[Param.ValueParam] = vcoercers.map { c => Param.ValueParam(TmpValue("coe"), transform(c.from)) }
          val bparams: List[Param.BlockParam] = bcoercers.map { c => val id = TmpBlock("coe"); Param.BlockParam(id, transform(c.from), Set(id)) }
          val result = TmpValue("coe")
          val inner = TmpBlock()
          val vargs = (vcoercers zip vparams).map { case (c, p) => c(Pure.ValueVar(p.id, p.tpe)) }
          val bargs = (bcoercers zip bparams).map { case (c, p) => c(Block.BlockVar(p.id, p.tpe, Set.empty)) }
          Block.BlockLit(ftparams, bparams.map(_.id), vparams, bparams,
            Def(inner, block,
              Stmt.Val(result, rcoercer.from, Stmt.App(Block.BlockVar(inner, block.tpe, block.capt),  (targs map transformArg) ++ (ftparams map core.ValueType.Var.apply), vargs, bargs),
                Stmt.Return(rcoercer(Pure.ValueVar(result, rcoercer.from))))))
        }

        override def callPure(block: Block.BlockVar, vargs: List[Pure])(using PContext): Pure = {
          rcoercer(Pure.PureApp(block, targs map transformArg, (vcoercers zip vargs).map { case (c,v) => c(v) }))
        }

        override def callDirect(block: Block.BlockVar, vargs: List[Pure], bargs: List[Block])(using PContext): Expr = {
          val result = TmpValue("coe")
          Run(Let(result, rcoercer.from, DirectApp(block, targs map transformArg,
            (vcoercers zip vargs).map {case (c,v) => c(v)},
            (bcoercers zip bargs).map {case (c,b) => c(b)}),
            Return(rcoercer(Pure.ValueVar(result, rcoercer.from)))))
        }

        override def call(block: B, vargs: List[Pure], bargs: List[Block])(using PContext): Stmt = {
          val result = TmpValue("coe")
          Stmt.Val(result, rcoercer.from, Stmt.App(block, targs map transformArg,
            (vcoercers zip vargs).map { case (c, v) => c(v) },
            (bcoercers zip bargs).map { case (c, b) => c(b) }),
            Return(rcoercer(Pure.ValueVar(result, rcoercer.from))))
        }
=======
    class IdentityCoercer(val from: BlockType, val to: BlockType) extends BlockCoercer {
      override def apply[Te >: Block.BlockLit <: Block](t: Te): Te = t
      override def isIdentity: Boolean = true
    }
>>>>>>> b179d1f8

    class FunctionCoercer(
      val from: BlockType.Function,
      val to: BlockType.Function,
      targs: List[ValueType]
    )(using PContext) extends BlockCoercer {

      private val BlockType.Function(ftparams, fcparams, fvparams, fbparams, fresult) = from
      private val BlockType.Function(ttparams, tcparams, tvparams, tbparams, tresult) = to

      val vcoercers = (fvparams zip tvparams).map { case (t, f) => ValueCoercer(f, t) }
      val bcoercers = (fbparams zip tbparams).map { case (t, f) => BlockCoercer(f,t) }
      val rcoercer = ValueCoercer(fresult, tresult)

      override def isIdentity = (rcoercer :: vcoercers).forall(_.isIdentity) && bcoercers.forall(_.isIdentity)

      override def apply[Te >: Block.BlockLit <: Block](block: Te): Te = if (isIdentity) block else {
        val vparams = vcoercers.map { c => ValueParam(TmpValue("coe"), transform(c.from)) }
        val bparams = bcoercers.map { c => val id = TmpBlock("coe"); BlockParam(id, transform(c.from), Set(id)) }

        val inner = TmpBlock()
        val vargs = (vcoercers zip vparams).map { case (c, p) => c(Pure.ValueVar(p.id, p.tpe)) }
        val bargs = (bcoercers zip bparams).map { case (c, p) => c(Block.BlockVar(p.id, p.tpe, Set.empty)) }
        Block.BlockLit(ftparams, bparams.map(_.id), vparams, bparams,
          Def(inner, block,
            coerce(Stmt.App(
              Block.BlockVar(inner, block.tpe, block.capt),
              (targs map transformArg) ++ (ftparams map core.ValueType.Var.apply),
              vargs,
              bargs), tresult)))
      }
    }
  }
}<|MERGE_RESOLUTION|>--- conflicted
+++ resolved
@@ -340,16 +340,9 @@
     case Stmt.Hole() => Stmt.Hole()
   }
 
-<<<<<<< HEAD
-
-
-  def transform(expr: Expr)(using PContext): Expr = expr match {
-    case DirectApp(callee, targs, vargs, bargs) =>
-=======
   def transform(expr: Expr)(using PContext): Bind[Expr] = expr match {
     case DirectApp(b, targs, vargs, bargs) =>
       val callee = transform(b)
->>>>>>> b179d1f8
       val tpe: BlockType.Function = callee.tpe match {
         case tpe: BlockType.Function => tpe
         case _ => sys error "Callee does not have function type"
@@ -527,43 +520,10 @@
     def from: BlockType
     def to: BlockType
 
-<<<<<<< HEAD
-  trait FunctionCoercer[Ty <: BlockType, Te <: Block] extends Coercer[Ty, Te] {
-    def callPure(block: Block.BlockVar, vargs: List[Pure])(using PContext): Pure
-    def callDirect(block: Block.BlockVar, vargs: List[Pure], bargs: List[Block])(using PContext): Expr
-    def call(block: Te, vargs: List[Pure], bargs: List[Block])(using PContext): Stmt
-  }
-  class FunctionIdentityCoercer[Ty <: BlockType, Te <: Block](
-      from: Ty, to: Ty, targs: List[ValueType]) extends IdentityCoercer[Ty, Te](from, to) with FunctionCoercer[Ty, Te] {
-    override def call(block: Te, vargs: List[Pure], bargs: List[Block])(using PContext): Stmt =
-      Stmt.App(block, targs map transformArg, vargs, bargs)
-    override def callPure(block: Block.BlockVar, vargs: List[Pure])(using PContext): Pure =
-      Pure.PureApp(block, targs map transformArg, vargs)
-    override def callDirect(block: Block.BlockVar, vargs: List[Pure], bargs: List[Block])(using PContext): Expr =
-      DirectApp(block, targs map transformArg, vargs, bargs)
-  }
-  def coercer[B >: Block.BlockLit <: Block](fromtpe: BlockType, totpe: BlockType, targs: List[ValueType] = List())(using PContext): FunctionCoercer[BlockType, B] =
-    (fromtpe, totpe) match {
-    case (f,t) if f == t => new FunctionIdentityCoercer(fromtpe, totpe, targs)
-    case (BlockType.Function(ftparams, fcparams, fvparams, fbparams, fresult),
-          BlockType.Function(ttparams, tcparams, tvparams, tbparams, tresult)) =>
-
-      val vcoercers = (fvparams zip tvparams).map {
-        case (t,f) => // note: Order inversed as contravariant in arguments
-          coercer(f,t)
-      }
-      val bcoercers: List[Coercer[BlockType, Block]] = (fbparams zip tbparams).map {
-        case (t,f) => // note: Order inversed as contravariant in arguments
-          coercer(f,t)
-      }
-      val rcoercer = coercer(fresult, tresult)
-=======
     def apply[Te >: Block.BlockLit <: Block](t: Te): Te
     def isIdentity: Boolean
   }
   object BlockCoercer {
->>>>>>> b179d1f8
-
     def apply(from: BlockType, to: BlockType, targs: List[ValueType] = Nil)(using PContext): BlockCoercer =
       (from, to) match {
         case (f, t) if f == t => IdentityCoercer(f, t)
@@ -572,49 +532,10 @@
         case _ => Context.abort(pp"Unsupported coercion from ${from} to ${to}")
       }
 
-<<<<<<< HEAD
-      new FunctionCoercer[BlockType, B] {
-        override def from = fromtpe
-        override def to = totpe
-
-        override def apply(block: B): B = {
-          val vparams: List[Param.ValueParam] = vcoercers.map { c => Param.ValueParam(TmpValue("coe"), transform(c.from)) }
-          val bparams: List[Param.BlockParam] = bcoercers.map { c => val id = TmpBlock("coe"); Param.BlockParam(id, transform(c.from), Set(id)) }
-          val result = TmpValue("coe")
-          val inner = TmpBlock()
-          val vargs = (vcoercers zip vparams).map { case (c, p) => c(Pure.ValueVar(p.id, p.tpe)) }
-          val bargs = (bcoercers zip bparams).map { case (c, p) => c(Block.BlockVar(p.id, p.tpe, Set.empty)) }
-          Block.BlockLit(ftparams, bparams.map(_.id), vparams, bparams,
-            Def(inner, block,
-              Stmt.Val(result, rcoercer.from, Stmt.App(Block.BlockVar(inner, block.tpe, block.capt),  (targs map transformArg) ++ (ftparams map core.ValueType.Var.apply), vargs, bargs),
-                Stmt.Return(rcoercer(Pure.ValueVar(result, rcoercer.from))))))
-        }
-
-        override def callPure(block: Block.BlockVar, vargs: List[Pure])(using PContext): Pure = {
-          rcoercer(Pure.PureApp(block, targs map transformArg, (vcoercers zip vargs).map { case (c,v) => c(v) }))
-        }
-
-        override def callDirect(block: Block.BlockVar, vargs: List[Pure], bargs: List[Block])(using PContext): Expr = {
-          val result = TmpValue("coe")
-          Run(Let(result, rcoercer.from, DirectApp(block, targs map transformArg,
-            (vcoercers zip vargs).map {case (c,v) => c(v)},
-            (bcoercers zip bargs).map {case (c,b) => c(b)}),
-            Return(rcoercer(Pure.ValueVar(result, rcoercer.from)))))
-        }
-
-        override def call(block: B, vargs: List[Pure], bargs: List[Block])(using PContext): Stmt = {
-          val result = TmpValue("coe")
-          Stmt.Val(result, rcoercer.from, Stmt.App(block, targs map transformArg,
-            (vcoercers zip vargs).map { case (c, v) => c(v) },
-            (bcoercers zip bargs).map { case (c, b) => c(b) }),
-            Return(rcoercer(Pure.ValueVar(result, rcoercer.from))))
-        }
-=======
     class IdentityCoercer(val from: BlockType, val to: BlockType) extends BlockCoercer {
       override def apply[Te >: Block.BlockLit <: Block](t: Te): Te = t
       override def isIdentity: Boolean = true
     }
->>>>>>> b179d1f8
 
     class FunctionCoercer(
       val from: BlockType.Function,
