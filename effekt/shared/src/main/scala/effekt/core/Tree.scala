--- conflicted
+++ resolved
@@ -160,13 +160,6 @@
 
 // invariant, block b is {io}.
 case class DirectApp(b: Block.BlockVar, targs: List[ValueType], vargs: List[Pure], bargs: List[Block]) extends Expr
-<<<<<<< HEAD
-
-// only inserted by the transformer if stmt is pure / io
-case class Run(s: Stmt) extends Expr
-
-=======
->>>>>>> b179d1f8
 
 /**
  * Pure Expressions (no IO effects, or control effects)
@@ -680,20 +673,10 @@
 
   def substitute(expression: Expr)(using Substitution): Expr =
     expression match {
-<<<<<<< HEAD
-      case DirectApp(b, targs, vargs, bargs) => substitute(b) match {
-        case x : Block.BlockVar => DirectApp(x, targs.map(substitute), vargs.map(substitute), bargs.map(substitute))
-        case _ => INTERNAL_ERROR("Should never substitute a concrete block for an FFI function.")
-      }
-
-      case Run(s) =>
-        Run(substitute(s))
-=======
       case DirectApp(f, targs, vargs, bargs) => substitute(f) match {
         case g : Block.BlockVar => DirectApp(g, targs.map(substitute), vargs.map(substitute), bargs.map(substitute))
         case _ => INTERNAL_ERROR("Should never substitute a concrete block for an FFI function.")
       }
->>>>>>> b179d1f8
 
       case p: Pure =>
         substitute(p)
@@ -794,13 +777,8 @@
       case Make(tpe, tag, vargs) =>
         Make(substitute(tpe).asInstanceOf, tag, vargs.map(substitute))
 
-<<<<<<< HEAD
-      case PureApp(b, targs, vargs) => substitute(b) match {
-        case x : Block.BlockVar => PureApp(x, targs.map(substitute), vargs.map(substitute))
-=======
       case PureApp(f, targs, vargs) => substitute(f) match {
         case g : Block.BlockVar => PureApp(g, targs.map(substitute), vargs.map(substitute))
->>>>>>> b179d1f8
         case _ => INTERNAL_ERROR("Should never substitute a concrete block for an FFI function.")
       }
 
