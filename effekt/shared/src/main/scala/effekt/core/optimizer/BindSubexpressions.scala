package effekt
package core
package optimizer

import core.Bind.*

// Establishes a normal form in which every subexpression
// is explicitly named and aliasing (val x = y) is removed.
//
// let x = Cons(1, Cons(2, Cons(3, Nil())))
//
// ->
// let x1 = Nil()
// let x2 = Cons(3, x1)
// let x3 = Cons(2, x2)
// let x  = Cons(1, x3)
object BindSubexpressions {

  type Env = Map[Id, Id]
  def alias(from: Id, to: Id, env: Env): Env =
    env + (from -> env.getOrElse(to, to))

  def transform(m: ModuleDecl): ModuleDecl = m match {
    case ModuleDecl(path, includes, declarations, externs, definitions, exports) =>
      given Env = Map.empty
      ModuleDecl(path, includes, declarations, externs, transformToplevel(definitions), exports)
  }

  def transformToplevel(definitions: List[Toplevel])(using env: Env): List[Toplevel] =
    definitions.flatMap {
      case Toplevel.Def(id, block) => transform(block) match {
        case Bind(block, bindings) => bindings.map(Binding.toToplevel) :+ Toplevel.Def(id, block)

      }
      case Toplevel.Val(id, tpe, binding) => Toplevel.Val(id, transform(tpe), transform(binding)) :: Nil
    }

  def transform(s: Stmt)(using env: Env): Stmt = s match {

    case Stmt.Def(id, block, body) => transform(block) match {
      case Bind(Block.BlockVar(x, _, _), bindings) =>
        Binding(bindings, transform(body)(using alias(id, x, env)))
      case Bind(other, bindings) =>
        Binding(bindings, Stmt.Def(id, other, transform(body)))
    }

    case Stmt.Let(id, tpe, binding, body) => transform(binding) match {
      case Bind(Pure.ValueVar(x, _), bindings) =>
        Binding(bindings, transform(body)(using alias(id, x, env)))
      case Bind(other, bindings) =>
        Binding(bindings, Stmt.Let(id, tpe, other, transform(body)))
    }

    case Stmt.App(callee, targs, vargs, bargs) => delimit {
      for {
        c <- transform(callee)
        vs <- transformExprs(vargs)
        bs <- transformBlocks(bargs)
      } yield Stmt.App(c, targs.map(transform), vs, bs)
    }

    case Stmt.Invoke(callee, method, methodTpe, targs, vargs, bargs) => delimit {
      for {
        c <- transform(callee)
        vs <- transformExprs(vargs)
        bs <- transformBlocks(bargs)
      } yield Stmt.Invoke(c, method, transform(methodTpe), targs.map(transform), vs, bs)
    }

    case Stmt.Return(expr) => transform(expr).run { res => Stmt.Return(res) }
    case Stmt.Alloc(id, init, region, body) => transform(init).run { v => Stmt.Alloc(id, v, transform(region), transform(body)) }
    case Stmt.Var(id, init, capture, body) => transform(init).run { v => Stmt.Var(id, v, transform(capture), transform(body)) }
    case Stmt.Get(id, capt, tpe) => Stmt.Get(id, transform(capt), transform(tpe))
    case Stmt.Put(id, capt, value) => transform(value).run { v => Stmt.Put(id, transform(capt), v) }

    case Stmt.If(cond, thn, els) => transform(cond).run { c =>
      Stmt.If(c, transform(thn), transform(els))
    }
    case Stmt.Match(scrutinee, clauses, default) => transform(scrutinee).run { sc =>
      Stmt.Match(sc, clauses.map { case (tag, rhs) => (tag, transform(rhs)) }, default.map(transform))
    }

    // Congruences
    case Stmt.Region(body) => Stmt.Region(transform(body))
    case Stmt.Val(id, tpe, binding, body) => Stmt.Val(id, transform(tpe), transform(binding), transform(body))
    case Stmt.Reset(body) => Stmt.Reset(transform(body))
    case Stmt.Shift(prompt, body) => Stmt.Shift(transform(prompt), transform(body))
    case Stmt.Resume(k, body) => Stmt.Resume(transform(k), transform(body))
    case Stmt.Hole() => Stmt.Hole()
  }

  def transform(b: Block)(using Env): Bind[Block] = b match {
    case b: Block.BlockVar => pure(transform(b))
    case b: Block.BlockLit => pure(transform(b))
    case Block.New(impl) => pure(Block.New(transform(impl)))
    case Block.Unbox(pure) => transform(pure) { v => bind(Block.Unbox(v)) }
  }

  def transform(b: BlockLit)(using Env): BlockLit = b match {
    case BlockLit(tparams, cparams, vparams, bparams, body) =>
      BlockLit(tparams, cparams, vparams.map(transform), bparams.map(transform), transform(body))
  }

  def transform(b: BlockVar)(using Env): BlockVar = b match {
    case BlockVar(id, annotatedTpe, annotatedCapt) =>
      BlockVar(transform(id), transform(annotatedTpe), transform(annotatedCapt))
  }

  def transform(impl: Implementation)(using Env): Implementation = impl match {
    case Implementation(interface, operations) => Implementation(transform(interface).asInstanceOf, operations.map {
      case Operation(name, tparams, cparams, vparams, bparams, body) =>
        Operation(name, tparams, cparams, vparams.map(transform), bparams.map(transform), transform(body))
    })
  }

  def transform(p: ValueParam)(using Env): ValueParam = p match {
    case ValueParam(id, tpe) => ValueParam(id, transform(tpe))
  }
  def transform(p: BlockParam)(using Env): BlockParam = p match {
    case BlockParam(id, tpe, capt) => BlockParam(id, transform(tpe), transform(capt))
  }

  def transform(id: Id)(using env: Env): Id = env.getOrElse(id, id)

  def transform(e: Expr)(using Env): Bind[ValueVar | Literal] = e match {
    case Pure.ValueVar(id, tpe) => pure(ValueVar(transform(id), transform(tpe)))
    case Pure.Literal(value, tpe) => pure(Pure.Literal(value, transform(tpe)))

    case Pure.Make(data, tag, vargs) => transformExprs(vargs) { vs =>
      bind(Pure.Make(data, tag, vs))
    }
<<<<<<< HEAD
    case DirectApp(bvar, targs, vargs, bargs) => for {
      vs <- transformExprs(vargs);
      bs <- transformBlocks(bargs);
      res <- bind(DirectApp(bvar, targs.map(transform), vs, bs))
    } yield res
    case Pure.PureApp(bvar, targs, vargs) => for {
      vs <- transformExprs(vargs);
      res <- bind(Pure.PureApp(bvar, targs.map(transform), vs))
=======
    case DirectApp(f, targs, vargs, bargs) => for {
      vs <- transformExprs(vargs);
      bs <- transformBlocks(bargs);
      res <- bind(DirectApp(f, targs.map(transform), vs, bs))
    } yield res
    case Pure.PureApp(f, targs, vargs) => for {
      vs <- transformExprs(vargs);
      res <- bind(Pure.PureApp(f, targs.map(transform), vs))
>>>>>>> b179d1f8
    } yield res
    case Pure.Select(target, field, tpe) => transform(target) { v => bind(Pure.Select(v, field, transform(tpe))) }
    case Pure.Box(block, capt) => transform(block) { b => bind(Pure.Box(b, transform(capt))) }
  }

  def transformExprs(es: List[Expr])(using Env): Bind[List[ValueVar | Literal]] = traverse(es)(transform)
  def transformBlocks(es: List[Block])(using Env): Bind[List[Block]] = traverse(es)(transform)

  // Types
  // -----
  // Types mention captures and captures might require renaming after dealiasing
  def transform(tpe: ValueType)(using Env): ValueType = tpe match {
    case ValueType.Var(name) => ValueType.Var(transform(name))
    case ValueType.Data(name, targs) => ValueType.Data(name, targs.map(transform))
    case ValueType.Boxed(tpe, capt) => ValueType.Boxed(transform(tpe), transform(capt))
  }
  def transform(tpe: BlockType)(using Env): BlockType = tpe match {
    case BlockType.Function(tparams, cparams, vparams, bparams, result) =>
      BlockType.Function(tparams, cparams, vparams.map(transform), bparams.map(transform), transform(result))
    case BlockType.Interface(name, targs) =>
      BlockType.Interface(name, targs.map(transform))
  }
  def transform(captures: Captures)(using Env): Captures = captures.map(transform)
}<|MERGE_RESOLUTION|>--- conflicted
+++ resolved
@@ -129,16 +129,6 @@
     case Pure.Make(data, tag, vargs) => transformExprs(vargs) { vs =>
       bind(Pure.Make(data, tag, vs))
     }
-<<<<<<< HEAD
-    case DirectApp(bvar, targs, vargs, bargs) => for {
-      vs <- transformExprs(vargs);
-      bs <- transformBlocks(bargs);
-      res <- bind(DirectApp(bvar, targs.map(transform), vs, bs))
-    } yield res
-    case Pure.PureApp(bvar, targs, vargs) => for {
-      vs <- transformExprs(vargs);
-      res <- bind(Pure.PureApp(bvar, targs.map(transform), vs))
-=======
     case DirectApp(f, targs, vargs, bargs) => for {
       vs <- transformExprs(vargs);
       bs <- transformBlocks(bargs);
@@ -147,7 +137,6 @@
     case Pure.PureApp(f, targs, vargs) => for {
       vs <- transformExprs(vargs);
       res <- bind(Pure.PureApp(f, targs.map(transform), vs))
->>>>>>> b179d1f8
     } yield res
     case Pure.Select(target, field, tpe) => transform(target) { v => bind(Pure.Select(v, field, transform(tpe))) }
     case Pure.Box(block, capt) => transform(block) { b => bind(Pure.Box(b, transform(capt))) }
