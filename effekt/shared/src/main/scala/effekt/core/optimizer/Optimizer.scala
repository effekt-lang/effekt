package effekt
package core
package optimizer

import effekt.PhaseResult.CoreTransformed
import effekt.context.Context
import effekt.core.optimizer.Usage.{ Once, Recursive }
import effekt.core.optimizer.normalizer.NewNormalizer
import kiama.util.Source

object Optimizer extends Phase[CoreTransformed, CoreTransformed] {

  val phaseName: String = "core-optimizer"

  def run(input: CoreTransformed)(using Context): Option[CoreTransformed] =
    input match {
      case CoreTransformed(source, tree, mod, core) =>
        val term = Context.ensureMainExists(mod)
<<<<<<< HEAD
        val optimizer = if (Context.config.useNewNormalizer()) {
          optimizeWithNewNormalizer
        } else {
          optimize
        }
        val optimized = Context.timed("optimize", source.name) { optimizer(source, term, core) }
=======
        val optimized = Context.timed("optimize", source.name) { optimize(source, term, core) }
        optimized.typecheck()
>>>>>>> 8c743424
        Some(CoreTransformed(source, tree, mod, optimized))
    }

  def optimize(source: Source, mainSymbol: symbols.Symbol, core: ModuleDecl)(using Context): ModuleDecl = {
      var tree = core

      // (1) first thing we do is simply remove unused definitions (this speeds up all following analysis and rewrites)
      tree = Context.timed("deadcode-elimination", source.name) {
        Deadcode.remove(mainSymbol, tree)
      }

      if !Context.config.optimize() then return tree;

      // (2) lift static arguments
      tree = Context.timed("static-argument-transformation", source.name) {
        StaticArguments.transform(mainSymbol, tree)
      }

      def normalize(m: ModuleDecl) = {
        val anfed = BindSubexpressions.transform(m)
        val normalized = Normalizer.normalize(Set(mainSymbol), anfed, Context.config.maxInlineSize().toInt)
        val live = Deadcode.remove(mainSymbol, normalized)
        val tailRemoved = RemoveTailResumptions(live)
        val contified = DirectStyle.rewrite(tailRemoved)
        contified
      }

      // (3) normalize a few times (since tail resumptions might only surface after normalization and leave dead Resets)
      tree = Context.timed("normalize-1", source.name) {
        normalize(tree)
      }
      tree = Context.timed("normalize-2", source.name) {
        normalize(tree)
      }
      tree = Context.timed("normalize-3", source.name) {
        normalize(tree)
      }

      tree
  }

  def optimizeWithNewNormalizer(source: Source, mainSymbol: symbols.Symbol, core: ModuleDecl)(using Context): ModuleDecl = {
    var tree = core

    // (1) first thing we do is simply remove unused definitions (this speeds up all following analysis and rewrites)
    tree = Context.timed("deadcode-elimination", source.name) {
      Deadcode.remove(mainSymbol, tree)
    }

    if !Context.config.optimize() then return tree;

    val inliningPolicy = UniqueJumpSimple(
      maxInlineSize = 15
    )

    def normalize(m: ModuleDecl) = Context.timed("new-normalizer", source.name) {
      val staticArgs = StaticArguments.transform(mainSymbol, m)
      val normalized = NewNormalizer().run(staticArgs)
      val reachability = Reachable(Set(mainSymbol), normalized)
      val inlined = Inliner(inliningPolicy, reachability).run(normalized)
      val live = Deadcode.remove(mainSymbol, inlined)
      val tailRemoved = RemoveTailResumptions(live)
      //val contified = DirectStyle.rewrite(tailRemoved)
      tailRemoved
    }

    tree = normalize(tree)
    tree = normalize(tree)
    tree = normalize(tree)
    tree = normalize(tree)
    //util.trace(tree)
    tree
  }
}<|MERGE_RESOLUTION|>--- conflicted
+++ resolved
@@ -16,57 +16,47 @@
     input match {
       case CoreTransformed(source, tree, mod, core) =>
         val term = Context.ensureMainExists(mod)
-<<<<<<< HEAD
         val optimizer = if (Context.config.useNewNormalizer()) {
           optimizeWithNewNormalizer
         } else {
           optimize
         }
         val optimized = Context.timed("optimize", source.name) { optimizer(source, term, core) }
-=======
-        val optimized = Context.timed("optimize", source.name) { optimize(source, term, core) }
         optimized.typecheck()
->>>>>>> 8c743424
         Some(CoreTransformed(source, tree, mod, optimized))
     }
 
-  def optimize(source: Source, mainSymbol: symbols.Symbol, core: ModuleDecl)(using Context): ModuleDecl = {
-      var tree = core
+  def optimize(source: Source, mainSymbol: symbols.Symbol, core: ModuleDecl)(using Context): ModuleDecl =
 
-      // (1) first thing we do is simply remove unused definitions (this speeds up all following analysis and rewrites)
-      tree = Context.timed("deadcode-elimination", source.name) {
-        Deadcode.remove(mainSymbol, tree)
-      }
+    var tree = core
 
-      if !Context.config.optimize() then return tree;
+    // (1) first thing we do is simply remove unused definitions (this speeds up all following analysis and rewrites)
+    tree = Context.timed("deadcode-elimination", source.name) {
+      Deadcode.remove(mainSymbol, tree)
+    }
 
-      // (2) lift static arguments
-      tree = Context.timed("static-argument-transformation", source.name) {
-        StaticArguments.transform(mainSymbol, tree)
-      }
+    if !Context.config.optimize() then return tree;
 
-      def normalize(m: ModuleDecl) = {
-        val anfed = BindSubexpressions.transform(m)
-        val normalized = Normalizer.normalize(Set(mainSymbol), anfed, Context.config.maxInlineSize().toInt)
-        val live = Deadcode.remove(mainSymbol, normalized)
-        val tailRemoved = RemoveTailResumptions(live)
-        val contified = DirectStyle.rewrite(tailRemoved)
-        contified
-      }
+    // (2) lift static arguments
+    tree = Context.timed("static-argument-transformation", source.name) {
+      StaticArguments.transform(mainSymbol, tree)
+    }
 
-      // (3) normalize a few times (since tail resumptions might only surface after normalization and leave dead Resets)
-      tree = Context.timed("normalize-1", source.name) {
-        normalize(tree)
-      }
-      tree = Context.timed("normalize-2", source.name) {
-        normalize(tree)
-      }
-      tree = Context.timed("normalize-3", source.name) {
-        normalize(tree)
-      }
+    def normalize(m: ModuleDecl) = {
+      val anfed = BindSubexpressions.transform(m)
+      val normalized = Normalizer.normalize(Set(mainSymbol), anfed, Context.config.maxInlineSize().toInt)
+      val live = Deadcode.remove(mainSymbol, normalized)
+      val tailRemoved = RemoveTailResumptions(live)
+      val contified = DirectStyle.rewrite(tailRemoved)
+      contified
+    }
 
-      tree
-  }
+    // (3) normalize a few times (since tail resumptions might only surface after normalization and leave dead Resets)
+    tree = Context.timed("normalize-1", source.name) { normalize(tree) }
+    tree = Context.timed("normalize-2", source.name) { normalize(tree) }
+    tree = Context.timed("normalize-3", source.name) { normalize(tree) }
+
+    tree
 
   def optimizeWithNewNormalizer(source: Source, mainSymbol: symbols.Symbol, core: ModuleDecl)(using Context): ModuleDecl = {
     var tree = core
