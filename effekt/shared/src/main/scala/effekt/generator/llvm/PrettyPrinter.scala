--- conflicted
+++ resolved
@@ -70,12 +70,6 @@
     // TODO: Require `operand0` to be of integer type. It is currently hackily typed dependent on its right operand's type which ought to be a constant.
     case Add(result, operand0, ConstantInt(n)) =>
       s"${localName(result)} = add ${show(operand0)}, $n"
-<<<<<<< HEAD
-    // TODO: Require `operand0` to be of floating-point type. It is currently hackily typed dependent on its right operand's type which ought to be a constant.
-    case Add(result, operand0, ConstantDouble(x)) =>
-      s"${localName(result)} = fadd ${show(operand0)}, $x"
-    case Add(_, _, operand1) => C.abort(s"WIP: currently only right-constant additions are supported, not: $operand1")
-=======
     case Add(_, _, operand1) =>
       C.abort(s"WIP: currently only right-constant additions are supported, not: $operand1")
 
@@ -83,7 +77,6 @@
       s"${localName(result)} = fadd ${show(operand0)}, $x"
     case FAdd(_, _, operand1) =>
       C.abort(s"WIP: currently only right-constant floating-point additions are supported, not: $operand1")
->>>>>>> adcef462
 
     case InsertValue(result, aggregate, element, index) =>
       s"${localName(result)} = insertvalue ${show(aggregate)}, ${show(element)}, $index"
