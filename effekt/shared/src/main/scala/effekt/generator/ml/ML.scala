package effekt
package generator
package ml

import effekt.context.Context
import effekt.lifted.{ LiftInference, Monomorphize }

import kiama.output.PrettyPrinterTypes.Document
import kiama.util.Source


class ML extends Compiler[String] {

  // Implementation of the Compiler Interface:
  // -----------------------------------------
  def extension = ".sml"
  def buildFile(mainFile: String): String =
    s"""local
       |  (* import libraries *)
       |  $$(SML_LIB)/basis/basis.mlb (* for string reader *)
       |  $$(SML_LIB)/basis/mlton.mlb
       |  $$(SML_LIB)/smlnj-lib/Util/smlnj-lib.mlb (* random and more *)
       |  $$(SML_LIB)/smlnj-lib/RegExp/regexp-lib.mlb (* for regular expressions *)
       |
       |
       |  (* program files *)
       |  ann "redundantMatch ignore" "nonexhaustiveMatch ignore" in
       |    ${mainFile}
       |  end
       |in
       |end
      |""".stripMargin

  override def prettyIR(source: Source, stage: Stage)(using Context): Option[Document] = stage match {
    case Stage.Core => steps.afterCore(source).map { res => core.PrettyPrinter.format(res.core) }
    case Stage.Lifted => steps.afterLift(source).map { res => lifted.PrettyPrinter.format(res.core) }
    case Stage.Machine => None
    case Stage.Target => steps.afterML(source).map { res => pretty(res) }
  }

  override def treeIR(source: Source, stage: Stage)(using Context): Option[Any] = stage match {
    case Stage.Core => steps.afterCore(source).map { res => res.core }
    case Stage.Lifted => steps.afterLift(source).map { res => res.core }
    case Stage.Machine => None
    case Stage.Target => steps.afterML(source)
  }

  override def compile(source: Source)(using C: Context) = Compile(source)


  // The Compilation Pipeline
  // ------------------------
  // Source => Core => Lifted => ML
<<<<<<< HEAD
  lazy val Compile = allToCore(Core) andThen Aggregate andThen LiftInference andThen Monomorphize andThen ToML map {
=======
  lazy val Compile = allToCore(Core) andThen Aggregate andThen core.Optimizer andThen LiftInference andThen ToML map {
>>>>>>> 8e7acfa7
    case (mainFile, prog) => (Map("main.mlb" -> buildFile(mainFile),  mainFile -> pretty(prog).layout), mainFile)
  }

  lazy val Core = Phase.cached("core") {
    Frontend andThen Middleend
  }

  lazy val ToML = Phase("ml") {
    case PhaseResult.CoreLifted(source, tree, mod, core) =>
      val mainSymbol = Context.checkMain(mod)
      val mainFile = path(mod)
      mainFile -> ml.Transformer.compilationUnit(mainSymbol, core)
  }


  // The Compilation Pipeline for VSCode
  // -----------------------------------
  object steps {
    // intermediate steps for VSCode
    val afterCore = allToCore(Core) map { c => c.main }
    val afterLift = afterCore andThen LiftInference andThen Monomorphize
    val afterML = afterLift andThen ToML map { case (f, prog) => prog }
  }

  // Helpers
  // -------
  private def pretty(prog: ml.Toplevel) =
    ml.PrettyPrinter.format(ml.PrettyPrinter.toDoc(prog))
}<|MERGE_RESOLUTION|>--- conflicted
+++ resolved
@@ -51,11 +51,7 @@
   // The Compilation Pipeline
   // ------------------------
   // Source => Core => Lifted => ML
-<<<<<<< HEAD
-  lazy val Compile = allToCore(Core) andThen Aggregate andThen LiftInference andThen Monomorphize andThen ToML map {
-=======
-  lazy val Compile = allToCore(Core) andThen Aggregate andThen core.Optimizer andThen LiftInference andThen ToML map {
->>>>>>> 8e7acfa7
+  lazy val Compile = allToCore(Core) andThen Aggregate andThen core.Optimizer andThen LiftInference andThen Monomorphize andThen ToML map {
     case (mainFile, prog) => (Map("main.mlb" -> buildFile(mainFile),  mainFile -> pretty(prog).layout), mainFile)
   }
 
