--- conflicted
+++ resolved
@@ -19,13 +19,8 @@
     ExternBody.Unsupported(Context.plainMessage(warning, kiama.util.Severities.Warning))
 
   def rewrite(decl: ModuleDecl)(using Context): ModuleDecl = decl match {
-<<<<<<< HEAD
-    case ModuleDecl(path, includes, defs, doc) =>
-      ModuleDecl(path, includes, defs.flatMap(rewrite), doc)
-=======
-    case ModuleDecl(path, includes, defs, span) =>
-      ModuleDecl(path, includes, defs.flatMap(rewrite), span)
->>>>>>> 7fc0b8b2
+    case ModuleDecl(path, includes, defs, doc, span) =>
+      ModuleDecl(path, includes, defs.flatMap(rewrite), doc, span)
   }
 
   def findPreferred(bodies: List[ExternBody])(using Context): ExternBody = {
@@ -44,11 +39,7 @@
   }
 
   def rewrite(defn: Def)(using Context): Option[Def] = Context.focusing(defn) {
-<<<<<<< HEAD
-      case Def.ExternDef(capture, id, tparams, vparams, bparams, ret, bodies, doc) =>
-=======
-      case Def.ExternDef(capture, id, tparams, vparams, bparams, ret, bodies, span) =>
->>>>>>> 7fc0b8b2
+      case Def.ExternDef(capture, id, tparams, vparams, bparams, ret, bodies, doc, span) =>
         findPreferred(bodies) match {
           case body@ExternBody.StringExternBody(featureFlag, template) =>
             if (featureFlag.isDefault) {
@@ -56,28 +47,16 @@
                 + s"please annotate it with a feature flag (Supported by the current backend: ${Context.compiler.supportedFeatureFlags.mkString(", ")})")
             }
 
-<<<<<<< HEAD
-            val d = Def.ExternDef(capture, id, tparams, vparams, bparams, ret, List(body), doc)
+            val d = Def.ExternDef(capture, id, tparams, vparams, bparams, ret, List(body), doc, span)
             Context.copyAnnotations(defn, d)
             Some(d)
           case ExternBody.EffektExternBody(featureFlag, body) =>
-            val d = Def.FunDef(id, tparams, vparams, bparams, Some(ret), body, doc)
-=======
-            val d = Def.ExternDef(capture, id, tparams, vparams, bparams, ret, List(body), span)
-            Context.copyAnnotations(defn, d)
-            Some(d)
-          case ExternBody.EffektExternBody(featureFlag, body) =>
-            val d = Def.FunDef(id, tparams, vparams, bparams, Some(ret).spanned(ret.span), body, span)
->>>>>>> 7fc0b8b2
+            val d = Def.FunDef(id, tparams, vparams, bparams, Some(ret).spanned(ret.span), body, doc, span)
             Context.copyAnnotations(defn, d)
             Context.annotate(Annotations.BoundCapabilities, d, Nil) // TODO ??
             Some(d)
           case u: ExternBody.Unsupported =>
-<<<<<<< HEAD
-            val d = Def.ExternDef(capture, id, tparams, vparams, bparams, ret, List(u), doc)
-=======
-            val d = Def.ExternDef(capture, id, tparams, vparams, bparams, ret, List(u), span)
->>>>>>> 7fc0b8b2
+            val d = Def.ExternDef(capture, id, tparams, vparams, bparams, ret, List(u), doc, span)
             Context.copyAnnotations(defn, d)
             Some(d)
         }
