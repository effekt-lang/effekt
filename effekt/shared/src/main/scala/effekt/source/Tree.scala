package effekt
package source

import effekt.context.Context
import effekt.symbols.Symbol

/**
 * Data type representing source program trees.
 *
 * ----------[[ effekt.source.Tree ]]----------
 *
 *   ─ [[ Tree ]]
 *     │─ [[ NoSource ]]
 *     │─ [[ Comment ]]
 *     │─ [[ Id ]]
 *     │  │─ [[ IdDef ]]
 *     │  │─ [[ IdRef ]]
 *     │
 *     │─ [[ Named ]]
 *     │  │─ [[ Definition ]]
 *     │  │─ [[ Reference ]]
 *     │
 *     │─ [[ ModuleDecl ]]
 *     │─ [[ Import ]]
 *     │─ [[ Stmt ]]
 *     │  │─ [[ DefStmt ]]
 *     │  │─ [[ ExprStmt ]]
 *     │  │─ [[ Return ]]
 *     │  │─ [[ BlockStmt ]]
 *     │
 *     │─ [[ Term ]]
 *     │  │─ [[ Var ]]
 *     │  │─ [[ Assign ]]
 *     │  │─ [[ Literal ]]
 *     │  │─ [[ Hole ]]
 *     │  │─ [[ Box ]]
 *     │  │─ [[ Unbox ]]
 *     │  │─ [[ Select ]]
 *     │  │─ [[ Do ]]
 *     │  │─ [[ Call ]]
 *     │  │─ [[ MethodCall ]]
 *     │  │─ [[ If ]]
 *     │  │─ [[ While ]]
 *     │  │─ [[ Match ]]
 *     │  │─ [[ TryHandle ]]
 *     │  │─ [[ Region ]]
 *     │  │─ [[ BlockLiteral ]]
 *     │  │─ [[ New ]]
 *     │
 *     │─ [[ CallTarget ]]
 *     │  │─ [[ IdTarget ]]
 *     │  │─ [[ ExprTarget ]]
 *     │
 *     │─ [[ MatchClause ]]
 *     │─ [[ MatchPattern ]]
 *     │  │─ [[ AnyPattern ]]
 *     │  │─ [[ TagPattern ]]
 *     │  │─ [[ IgnorePattern ]]
 *     │  │─ [[ LiteralPattern ]]
 *     │
 *     │─ [[ Type ]]
 *     │  │─ [[ ValueType ]]
 *     │  │─ [[ BlockType ]]
 *     │
 *     │─ [[ Effectful ]]
 *     │─ [[ Effects ]]
 *     │─ [[ CaptureSet ]]
 *
 * --------------------------------------------------------------
 *
 * We extend product to allow reflective access by Kiama.
 */
sealed trait Tree extends Product {
  def inheritPosition(from: Tree)(implicit C: Context): this.type = {
    C.positions.dupPos(from, this);
    this
  }
}

/**
 * Used for builtin and synthesized trees
 */
case object NoSource extends Tree

// only used by the lexer
case class Comment() extends Tree

/**
 * We distinguish between identifiers corresponding to
 * - binding sites (IdDef)
 * - use site (IdRef)
 * in the syntax. This way, we can simplify the traversal in Namer
 */
sealed trait Id extends Tree {
  def name: String
  def symbol(using C: Context): Symbol = C.symbolOf(this)
  def clone(using C: Context): Id
}
case class IdDef(name: String) extends Id {
  def clone(using C: Context): Id = {
    val copy = IdDef(name)
    C.positions.dupPos(this, copy)
    copy
  }
}
case class IdRef(name: String) extends Id {
  def clone(using C: Context): Id = {
    val copy = IdRef(name)
    C.positions.dupPos(this, copy)
    copy
  }
}

sealed trait Named extends Tree

// Something that later will be stored in the symbol table
sealed trait Definition extends Named {
  def id: IdDef
}

// Something that later can be looked up in the symbol table
sealed trait Reference extends Named {
  def id: IdRef
}

/**
 * The type of whole compilation units
 *
 * Only a subset of definitions (FunDef and EffDef) is allowed on the toplevel
 *
 * A module declaration, the path should be an Effekt include path, not a system dependent file path
 *
 */
case class ModuleDecl(path: String, imports: List[Import], defs: List[Def]) extends Tree
case class Import(path: String) extends Tree

/**
 * Parameters and arguments
 */
enum Param extends Definition {
  case ValueParam(id: IdDef, tpe: Option[ValueType])
  case BlockParam(id: IdDef, tpe: BlockType)
}
export Param.*


/**
 * Global and local definitions
 *
 * ----------[[ effekt.source.Def ]]----------
 *
 *   ─ [[ Def ]]
 *     │─ [[ FunDef ]]
 *     │─ [[ ValDef ]]
 *     │─ [[ RegDef ]]
 *     │─ [[ VarDef ]]
 *     │─ [[ DefDef ]]
 *     │─ [[ InterfaceDef ]]
 *     │─ [[ DataDef ]]
 *     │─ [[ RecordDef ]]
 *     │─ [[ TypeDef ]]
 *     │─ [[ EffectDef ]]
 *     │─ [[ ExternType ]]
 *     │─ [[ ExternDef ]]
 *     │─ [[ ExternResource ]]
 *     │─ [[ ExternInterface ]]
 *     │─ [[ ExternInclude ]]
 *
 * -------------------------------------------
 */
enum Def extends Definition {

  case FunDef(id: IdDef, tparams: List[Id], vparams: List[ValueParam], bparams: List[BlockParam], ret: Option[Effectful], body: Stmt)
  case ValDef(id: IdDef, annot: Option[ValueType], binding: Stmt)
  case RegDef(id: IdDef, annot: Option[ValueType], region: IdRef, binding: Stmt)
  case VarDef(id: IdDef, annot: Option[ValueType], binding: Stmt)
  case DefDef(id: IdDef, annot: Option[BlockType], block: Term)
  case InterfaceDef(id: IdDef, tparams: List[Id], ops: List[Operation], isEffect: Boolean = true)
  case DataDef(id: IdDef, tparams: List[Id], ctors: List[Constructor])
  case RecordDef(id: IdDef, tparams: List[Id], fields: List[ValueParam])

  /**
   * Type aliases like `type Matrix[T] = List[List[T]]`
   */
  case TypeDef(id: IdDef, tparams: List[Id], tpe: ValueType)

  /**
   * Effect aliases like `effect Set = { Get, Put }`
   */
  case EffectDef(id: IdDef, tparams: List[Id], effs: EffectsOrVar)

  /**
   * Only valid on the toplevel!
   */
  case ExternType(id: IdDef, tparams: List[Id])

<<<<<<< HEAD
  case ExternDef(capture: Captures, id: IdDef, tparams: List[Id], vparams: List[ValueParam], bparams: List[BlockParam], ret: Effectful, body: String) extends Def
=======
  case ExternDef(capture: CaptureSet, id: IdDef, tparams: List[Id], vparams: List[ValueParam], bparams: List[BlockParam], ret: Effectful, body: Template[Term]) extends Def
>>>>>>> e0d28ef0

  case ExternResource(id: IdDef, tpe: BlockType)

  case ExternInterface(id: IdDef, tparams: List[Id])

  /**
   * Namer resolves the path and loads the contents in field [[contents]]
   *
   * @note Storing content and id as user-visible fields is a workaround for the limitation that Enum's cannot
   *   have case specific refinements.
   */
  case ExternInclude(path: String, var contents: Option[String] = None, val id: IdDef = IdDef(""))
}
object Def {
  type Extern = ExternType | ExternDef | ExternResource | ExternInterface | ExternInclude
  type Declaration = InterfaceDef | DataDef | RecordDef
  type Alias = TypeDef | EffectDef
  type Toplevel = FunDef | ValDef | DefDef | Alias | Extern | Declaration
  type Local = FunDef | ValDef | DefDef | Alias | VarDef
}
export Def.*




/**
 * ----------[[ effekt.source.Stmt ]]----------
 *
 *   ─ [[ Stmt ]]
 *     │─ [[ DefStmt ]]
 *     │─ [[ ExprStmt ]]
 *     │─ [[ Return ]]
 *     │─ [[ BlockStmt ]]
 *
 * --------------------------------------------
 *
 */
enum Stmt extends Tree {
  case DefStmt(d: Def, rest: Stmt)
  case ExprStmt(d: Term, rest: Stmt)
  case Return(d: Term)
  case BlockStmt(stmts: Stmt)
}
export Stmt.*


/**
 * In our source language, almost everything is an expression.
 * Effectful calls, if, while, ...
 *
 * ----------[[ effekt.source.Term ]]----------
 *
 *   ─ [[ Term ]]
 *     │─ [[ Var ]]
 *     │─ [[ Assign ]]
 *     │─ [[ Literal ]]
 *     │─ [[ Hole ]]
 *     │─ [[ Box ]]
 *     │─ [[ Unbox ]]
 *     │─ [[ Select ]]
 *     │─ [[ Do ]]
 *     │─ [[ Call ]]
 *     │─ [[ MethodCall ]]
 *     │─ [[ If ]]
 *     │─ [[ While ]]
 *     │─ [[ Match ]]
 *     │─ [[ TryHandle ]]
 *     │─ [[ Region ]]
 *     │─ [[ BlockLiteral ]]
 *     │─ [[ New ]]
 *
 * --------------------------------------------
 */
enum Term extends Tree {

  // Variable / Value use (can now also stand for blocks)
  case Var(id: IdRef) extends Term, Reference
  case Assign(id: IdRef, expr: Term) extends Term, Reference

  case Literal(value: Any, tpe: symbols.ValueType)
  case Hole(stmts: Stmt)

  // Boxing and unboxing to represent first-class values
  case Box(capt: Option[Captures], block: Term)
  case Unbox(term: Term)

  /**
   * Models:
   * - field selection, i.e., `record.field` (receiver is an expression, result is an expression)
   * - future: nested capability / module selection, i.e., `mymod.nested.foo` (receiver is a block, result is a block)
   *
   * The resolved target can help to determine whether the receiver needs to be type-checked as first- or second-class.
   */
  case Select(receiver: Term, id: IdRef) extends Term, Reference

  /**
   * A call to an effect operation, i.e., `do raise()`.
   *
   * The [[effect]] is the optionally annotated effect type (not possible in source ATM). In the future, this could
   * look like `do Exc.raise()`, or `do[Exc] raise()`, or do[Exc].raise(), or simply Exc.raise() where Exc is a type.
   */
  case Do(effect: Option[BlockType.BlockTypeRef], id: IdRef, targs: List[ValueType], vargs: List[Term]) extends Term, Reference

  /**
   * A call to either an expression, i.e., `(fun() { ...})()`; or a named function, i.e., `foo()`
   */
  case Call(target: CallTarget, targs: List[ValueType], vargs: List[Term], bargs: List[Term])

  /**
   * Models:
   * - uniform function call, i.e., `list.map { ... }` (receiver is an expression, result is an expression)
   * - capability call, i.e., `exc.raise()` (receiver is a block, result is an expression)
   *
   * The resolved target can help to determine whether the receiver needs to be type-checked as first- or second-class.
   */
  case MethodCall(receiver: Term, id: IdRef, targs: List[ValueType], vargs: List[Term], bargs: List[Term]) extends Term, Reference

  // Control Flow
  case If(cond: Term, thn: Stmt, els: Stmt)
  case While(cond: Term, block: Stmt)
  case Match(scrutinee: Term, clauses: List[MatchClause])

  /**
   * Handling effects
   *
   * try {
   * <prog>
   * } with <capability> : <Effect> { ... }
   *
   * Each with-clause is modeled as an instance of type [[Handler]].
   */
  case TryHandle(prog: Stmt, handlers: List[Handler])
  case Region(id: IdDef, body: Stmt) extends Term, Definition

  /**
   * Lambdas / function literals (e.g., { x => x + 1 })
   */
  case BlockLiteral(tparams: List[Id], vparams: List[ValueParam], bparams: List[BlockParam], body: Stmt) extends Term
  case New(impl: Implementation)
}
export Term.*

// Smart Constructors for literals
// -------------------------------

def UnitLit(): Literal = Literal((), symbols.builtins.TUnit)
def IntLit(value: Long): Literal = Literal(value, symbols.builtins.TInt)
def BooleanLit(value: Boolean): Literal = Literal(value, symbols.builtins.TBoolean)
def DoubleLit(value: Double): Literal = Literal(value, symbols.builtins.TDouble)
def StringLit(value: String): Literal = Literal(value, symbols.builtins.TString)

type CallLike = Call | Do | Select | MethodCall


enum CallTarget extends Tree {

  // potentially overloaded
  case IdTarget(id: IdRef) extends CallTarget, Reference

  // not overloaded
  case ExprTarget(receiver: Term)
}
export CallTarget.*


// Declarations
// ------------
case class Constructor(id: IdDef, params: List[ValueParam]) extends Definition
case class Operation(id: IdDef, tparams: List[Id], params: List[ValueParam], ret: Effectful) extends Definition


// Implementations
// ---------------

/**
 * An implementation of a given interface
 *
 *     <Interface> {
 *       def <opClause> = ...
 *     }
 *
 * Called "template" or "class" in other languages.
 */
case class Implementation(interface: BlockType.BlockTypeRef, clauses: List[OpClause]) extends Reference {
  def id = interface.id
}

/**
 * A handler is a pair of an optionally named capability and the handler [[Implementation]]
 */
case class Handler(capability: Option[BlockParam] = None, impl: Implementation) extends Reference {
  def effect = impl.interface
  def clauses = impl.clauses
  def id = impl.id
}

// `ret` is an optional user-provided type annotation for the return type
// currently the annotation is rejected by [[Typer]] -- after that phase, `ret` should always be `None`
case class OpClause(id: IdRef,  tparams: List[Id], vparams: List[ValueParam], ret: Option[Effectful], body: Stmt, resume: IdDef) extends Reference

// Pattern Matching
// ----------------

case class MatchClause(pattern: MatchPattern, body: Stmt) extends Tree

enum MatchPattern extends Tree {

  /**
   * Pattern matching anything:
   *
   *   case a => ...
   */
  case AnyPattern(id: IdDef) extends MatchPattern, Definition

  /**
   * Pattern matching on a constructor
   *
   *   case Cons(a, as) => ...
   */
  case TagPattern(id: IdRef, patterns: List[MatchPattern]) extends MatchPattern, Reference

  /**
   * A wildcard pattern ignoring the matched value
   *
   *   case _ => ...
   */
  case IgnorePattern()

  /**
   * A pattern that matches a single literal value
   */
  case LiteralPattern(l: Literal)
}
export MatchPattern.*


/**
 * Types and Effects
 *
 * TODO generalize to blocks that can take blocks
 *
 * ----------[[ effekt.source.Type ]]----------
 *
 *   ─ [[ Type ]]
 *     │─ [[ ValueType ]]
 *     │  │─ [[ ValueTypeTree ]]
 *     │  │─ [[ BoxedType ]]
 *     │  │─ [[ ValueTypeRef ]]
 *     │
 *     │─ [[ BlockType ]]
 *     │  │─ [[ BlockTypeTree ]]
 *     │  │─ [[ FunctionType ]]
 *     │  │─ [[ BlockTypeRef ]]
 *     │
 *
 * --------------------------------------------
 */
sealed trait Type extends Tree

/**
 * Value Types
 */
enum ValueType extends Type {

  /**
   * Trees that represent inferred or synthesized types (not present in the source)
   */
  case ValueTypeTree(tpe: symbols.ValueType)

  /**
   * Types of first-class functions
   */
  case BoxedType(tpe: BlockType, capt: Captures)

  // Bound occurrences (args can be empty)
  case ValueTypeRef(id: IdRef, args: List[ValueType]) extends ValueType, Reference

  case ValueTypeWildcard
}
export ValueType.*

/**
 * Block Types
 */
enum BlockType extends Type {

  /**
   * Trees that represent inferred or synthesized types (not present in the source)
   */
  case BlockTypeTree(eff: symbols.BlockType)
<<<<<<< HEAD
  case FunctionType(vparams: List[ValueType], bparams: List[(Option[IdDef], BlockType)], result: ValueType, effects: EffectsOrVar)
=======
  case FunctionType(tparams: List[Id], vparams: List[ValueType], bparams: List[(Option[IdDef], BlockType)], result: ValueType, effects: Effects)
>>>>>>> e0d28ef0
  case BlockTypeRef(id: IdRef, args: List[ValueType]) extends BlockType, Reference
  case BlockTypeWildcard
}

export BlockType.*

// We have Effectful as a tree in order to apply code actions on it (see Server.inferEffectsAction)
case class Effectful(tpe: ValueType, eff: EffectsOrVar) extends Tree

/**
 * Represents an annotated set of effects. Before name resolution, we cannot know
 * the concrete nature of its elements (so it is generic [[BlockTypeRef]]).
 */
sealed trait EffectsOrVar extends Tree

case class Effects(effs: List[BlockType.BlockTypeRef]) extends EffectsOrVar
object Effects {
  val Pure: Effects = Effects()
  def apply(effs: BlockTypeRef*): Effects = Effects(effs.toSet)
  def apply(effs: Set[BlockTypeRef]): Effects = Effects(effs.toList)
}

case class EffectSetWildcard() extends EffectsOrVar

sealed trait Captures extends Tree
case class CaptureSet(captures: List[IdRef]) extends Captures
case class CaptureSetWildcard() extends Captures

object Named {

  type Params = ValueParam | BlockParam
  type Externs = ExternDef | ExternResource | ExternInterface | ExternType
  type Defs = FunDef | ValDef | VarDef | DefDef | RegDef | InterfaceDef | DataDef | RecordDef | TypeDef | EffectDef
  type Definitions =  Externs | Defs | Params | Operation | Constructor | Region | AnyPattern

  type Types = ValueTypeRef | BlockTypeRef
  type Vars = Var | Assign
  type Calls = Do | Select | MethodCall | IdTarget
  type References = Types | Vars | Calls | TagPattern | Handler | OpClause | Implementation

  type ResolvedDefinitions[T <: Definitions] = T match {
    // Defs
    case FunDef       => symbols.UserFunction
    case ValDef       => symbols.Binder.ValBinder // export Binder.* doesn't seem to work here (maybe because the packages are cyclic?)
    case VarDef       => symbols.Binder.VarBinder
    case RegDef       => symbols.Binder.RegBinder
    case DefDef       => symbols.Binder.DefBinder
    case InterfaceDef => symbols.BlockTypeConstructor.Interface
    case DataDef      => symbols.TypeConstructor.DataType
    case RecordDef    => symbols.TypeConstructor.Record
    case TypeDef      => symbols.TypeAlias
    case EffectDef    => symbols.EffectAlias

    // Params
    case ValueParam => symbols.ValueParam
    case BlockParam => symbols.TrackedParam.BlockParam

    // Externs
    case ExternDef       => symbols.ExternFunction
    case ExternResource  => symbols.TrackedParam.BlockParam
    case ExternInterface => symbols.BlockTypeConstructor.ExternInterface
    case ExternType      => symbols.TypeConstructor.ExternType

    // Others
    case Operation   => symbols.Operation
    case Constructor => symbols.Constructor
    case Region      => symbols.TrackedParam
    case AnyPattern  => symbols.ValueParam
  }

  type ResolvedReferences[T <: References] = T match {
    // Types
    case ValueTypeRef => symbols.TypeConstructor
    case BlockTypeRef => symbols.BlockTypeConstructor

    // Vars
    case Var    => symbols.TermSymbol
    case Assign => symbols.RefBinder

    // CallLike
    case Do         => symbols.Operation
    case Select     => symbols.Field
    case MethodCall => symbols.Operation | symbols.CallTarget
    case IdTarget   => symbols.TermSymbol

    // Others
    case Handler => symbols.BlockTypeConstructor.Interface
    case OpClause => symbols.Operation
    case Implementation => symbols.BlockTypeConstructor.Interface
    case TagPattern => symbols.Constructor
  }

  extension [T <: Definitions](t: T & Definition) {
    def symbol(using C: Context): ResolvedDefinitions[T] = C.symbolOf(t).asInstanceOf
  }
  extension [T <: References](t: T & Reference) {
    def definition(using C: Context): ResolvedReferences[T] = C.symbolOf(t).asInstanceOf
  }

}
export Named.symbol

// MOVE TO NAMER
object Resolvable {

  // Value Types
  // -----------
  extension (t: ValueType) {
    def resolve(using C: Context): symbols.ValueType = C.resolvedType(t).asInstanceOf
  }

  // BLock Types
  // -----------
  // we need to avoid widening, so here we define BlockType as a sum without a common parent
  // (see https://github.com/lampepfl/dotty/issues/16299)
  type BlockTypes = BlockTypeTree | FunctionType | BlockTypeRef

  type Resolved[T <: BlockTypes] = T match {
    case BlockTypeTree => symbols.BlockType
    case FunctionType => symbols.FunctionType
    case BlockTypeRef => symbols.InterfaceType
  }

  extension [T <: BlockTypes] (t: T) {
    def resolve(using C: Context): Resolved[T] = C.resolvedType(t).asInstanceOf
  }

  // Capture Sets
  // ------------
  extension (capt: source.Captures) {
    def resolve(using C: Context): symbols.Captures = C.resolvedCapture(capt)
  }
}
export Resolvable.resolve


object Tree {

  // Generic traversal of trees, applying the partial function `f` to every contained
  // element of type Tree.
  def visit(obj: Any)(f: PartialFunction[Tree, Unit]): Unit = obj match {
    case t: Iterable[t] => t.foreach { t => visit(t)(f) }
    case p: Product => p.productIterator.foreach {
      case t: Tree => f(t)
      case other   => ()
    }
    case leaf => ()
  }

  // This solution is between a fine-grained visitor and a untyped and unsafe traversal.
  trait Rewrite extends util.Structural {

    def Context(using C: Context): Context = C

    // Hooks to override
    def expr(using Context): PartialFunction[Term, Term] = PartialFunction.empty
    def stmt(using Context): PartialFunction[Stmt, Stmt] = PartialFunction.empty
    def defn(using Context): PartialFunction[Def, Def] = PartialFunction.empty

    // Entrypoints to use the traversal on, defined in terms of the above hooks
    def rewrite(e: Term)(using Context): Term = structuralVisit(e, expr)
    def rewrite(t: Def)(using Context): Def = structuralVisit(t, defn)
    def rewrite(t: Stmt)(using Context): Stmt = structuralVisit(t, stmt)

    def rewrite(e: ModuleDecl)(using Context): ModuleDecl = structuralVisit(e)
    def rewrite(h: Handler)(using Context): Handler = structuralVisit(h)
    def rewrite(i: Implementation)(using Context): Implementation = structuralVisit(i)
    def rewrite(h: OpClause)(using Context): OpClause = structuralVisit(h)
    def rewrite(c: MatchClause)(using Context): MatchClause = structuralVisit(c)
    def rewrite(t: source.CallTarget)(using Context): source.CallTarget = structuralVisit(t)

    /**
     * Hook that can be overridden to perform an action at every node in the tree
     *
     * Copies all annotations and position information from source to target
     */
    def visit[T](source: T)(visitor: T => T)(using Context): T =
      val target = visitor(source)
      (source, target) match {
        case (src: Tree, tgt: Tree) =>
          tgt.inheritPosition(src)
          Context.copyAnnotations(src, tgt)
        case _ =>
      }
      target

    inline def structuralVisit[T](sc: T, p: PartialFunction[T, T])(using Context): T =
      visit(sc) { t => rewriteStructurally(t, p) }

    inline def structuralVisit[T](sc: T)(using Context): T =
      visit(sc) { t => rewriteStructurally(t) }
  }

  trait Visit[Ctx] extends Query[Ctx, Unit] {
    override def empty = ()
    override def combine(r1: Unit, r2: Unit): Unit = ()
    override def combineAll(rs: List[Unit]): Unit = ()
  }

  trait Query[Ctx, Res] extends util.Structural {

    def empty: Res
    def combine(r1: Res, r2: Res): Res
    def combineAll(rs: List[Res]): Res = rs.foldLeft(empty)(combine)

    // Hooks to override
    def expr(using Context, Ctx): PartialFunction[Term, Res] = PartialFunction.empty
    def stmt(using Context, Ctx): PartialFunction[Stmt, Res] = PartialFunction.empty
    def defn(using Context, Ctx): PartialFunction[Def, Res] = PartialFunction.empty

    /**
     * Hook that can be overridden to perform an action at every node in the tree
     */
    def visit[T <: Tree](t: T)(visitor: T => Res)(using Context, Ctx): Res = scoped { visitor(t) }

    /**
     * Hook that can be overriden to perform something for each new lexical scope
     */
    def scoped(action: => Res)(using Context, Ctx): Res = action

    //
    // Entrypoints to use the traversal on, defined in terms of the above hooks
    def query(e: Term)(using C: Context, ctx: Ctx): Res = structuralQuery(e, expr)
    def query(t: Def)(using C: Context, ctx: Ctx): Res = structuralQuery(t, defn)
    def query(t: Stmt)(using C: Context, ctx: Ctx): Res = structuralQuery(t, stmt)

    def query(e: ModuleDecl)(using Context, Ctx): Res = structuralQuery(e)
    def query(h: Handler)(using Context, Ctx): Res = structuralQuery(h)
    def query(h: Implementation)(using Context, Ctx): Res = structuralQuery(h)
    def query(h: OpClause)(using Context, Ctx): Res = structuralQuery(h)
    def query(c: MatchClause)(using Context, Ctx): Res = structuralQuery(c)

    def query(t: Template[Term])(using Context, Ctx): Res =
      combineAll(t.args.map(query))


    inline def structuralQuery[T <: Tree](el: T, pf: PartialFunction[T, Res] = PartialFunction.empty)(using Context, Ctx): Res =
      visit(el) { t =>
        if pf.isDefinedAt(el) then pf.apply(el) else queryStructurally(t, empty, combine)
      }
  }
}<|MERGE_RESOLUTION|>--- conflicted
+++ resolved
@@ -194,11 +194,7 @@
    */
   case ExternType(id: IdDef, tparams: List[Id])
 
-<<<<<<< HEAD
-  case ExternDef(capture: Captures, id: IdDef, tparams: List[Id], vparams: List[ValueParam], bparams: List[BlockParam], ret: Effectful, body: String) extends Def
-=======
-  case ExternDef(capture: CaptureSet, id: IdDef, tparams: List[Id], vparams: List[ValueParam], bparams: List[BlockParam], ret: Effectful, body: Template[Term]) extends Def
->>>>>>> e0d28ef0
+  case ExternDef(capture: Captures, id: IdDef, tparams: List[Id], vparams: List[ValueParam], bparams: List[BlockParam], ret: Effectful, body: Template[Term]) extends Def
 
   case ExternResource(id: IdDef, tpe: BlockType)
 
@@ -489,11 +485,7 @@
    * Trees that represent inferred or synthesized types (not present in the source)
    */
   case BlockTypeTree(eff: symbols.BlockType)
-<<<<<<< HEAD
-  case FunctionType(vparams: List[ValueType], bparams: List[(Option[IdDef], BlockType)], result: ValueType, effects: EffectsOrVar)
-=======
-  case FunctionType(tparams: List[Id], vparams: List[ValueType], bparams: List[(Option[IdDef], BlockType)], result: ValueType, effects: Effects)
->>>>>>> e0d28ef0
+  case FunctionType(tparams: List[Id], vparams: List[ValueType], bparams: List[(Option[IdDef], BlockType)], result: ValueType, effects: EffectsOrVar)
   case BlockTypeRef(id: IdRef, args: List[ValueType]) extends BlockType, Reference
   case BlockTypeWildcard
 }
