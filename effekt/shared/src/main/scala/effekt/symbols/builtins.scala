--- conflicted
+++ resolved
@@ -14,12 +14,8 @@
 
   // a dummy module for built in types. Can be dropped, once they are
   // defined in the prelude
-<<<<<<< HEAD
-  lazy val prelude = Module(ModuleDecl("effekt", Nil, Nil, None), StringSource("", "effekt.effekt"))
-=======
   val builtinSource = StringSource("", "effekt.effekt")
-  lazy val prelude = Module(ModuleDecl("effekt", Nil, Nil, source.Span(builtinSource, 0, 0)), builtinSource)
->>>>>>> 7fc0b8b2
+  lazy val prelude = Module(ModuleDecl("effekt", Nil, Nil, None, source.Span(builtinSource, 0, 0)), builtinSource)
 
   private def name(s: String) = QualifiedName(List("effekt"), s)
 
