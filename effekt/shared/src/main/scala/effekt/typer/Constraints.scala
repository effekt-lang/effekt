package effekt
package typer

import effekt.symbols.*
import effekt.util.messages.{ErrorMessageReifier, ErrorReporter}
import effekt.util.foreachAborting

// Auxiliary Definitions
// ---------------------

private[typer]
class Node

private[typer]
type CNode = CaptUnificationVar

// non present filter stands for "everything is passed through"
private[typer]
type Filter = Set[Capture]

private[typer]
case class CaptureNodeData(
  // non present bounds represent bottom (the empty set)
  lower: Option[Set[Capture]],
  // non present bounds represent top (the universal set)
  upper: Option[Set[Capture]],
  lowerNodes: Map[CNode, Filter],
  upperNodes: Map[CNode, Filter]
)
private val emptyData = CaptureNodeData(None, None, Map.empty, Map.empty)

private[typer]
type CaptureConstraints = Map[CNode, CaptureNodeData]

/**
 * A network of constraints.
 *
 * We distinguish between type constraints and capture constraints.
 *
 * Type Constraints
 * ----------------
 * Right now, we are implementing a simplified version of subtyping. Whenever two
 * unification variables are required to be in a relation (subtyping, equivalence, ...) we
 * conservatively assume they have to be **equal**.
 *
 * Whenever we learn something about a variable (such as the upper type bound), we immediately
 * solve the variable and all of the other variables in the same class and compute a
 * substitution ([[valueTypeSubstitution]]).
 *
 * To record that two variables are equal, we associate them with the same [[Node]]
 * and store them in an equivalence class [[valueClasses]].
 *
 * Invariants:
 * - substitutions should never refer to variables that we already solved.
 *   (they should have been substituted away)
 * - all types in an equivalence class have the same substitution; thus everytime we
 *   learn something about one of them it needs to be compatible with the others.
 *
 * Capture Constraints
 * -------------------
 * Constraints on capture unification variables are represented by a network of nodes:
 *                    ┏━━━━━━━━━━━━━━━━━━┓
 *    --------------> ┃  ?MyCaptureVar   ┃ -------------->
 *     lower nodes    ┠─────────┬────────┨   upper nodes
 *    --------------> ┃  Lower  │  Upper ┃ -------------->
 *                    ┗━━━━━━━━━┷━━━━━━━━┛
 *
 * Such nodes in the graph are represented by instances of [[CaptureNodeData]].
 * Lower and upper bounds ([[CaptureNodeData.lower]], and [[CaptureNodeData.upper]]) on a
 * node are always fully known sets of type [[Capture]].
 *
 * The arrows in the picture above indicate the subcapturing relationship.
 * They are in fact navigatable in both directions, since new _upper_ bounds
 * need to flow through the node from right-to-left. The are represented
 * as fields [[CaptureNodeData.lowerNodes]] and [[CaptureNodeData.lowerNodes]].
 *
 * Connections to other nodes are potentially "filtered" ([[Filter]]). That is,
 * newly learnt bounds only flow to the related nodes modulo filtering. This is
 * necessary to implement subtraction of concrete captures.
 *
 * Invariants:
 * - Intra-Consistency: Lower is always consistent to Upper
 * - Inter-Consistency: if two nodes ?S <: ?T, then the lower bound of ?S has been
 *     propagated as lower bound to ?T and the upper bound of ?T has been propagated
 *     as upper bound of ?S.
 *
 * - Transitivity: The bounds are always fully propagated to all connected nodes.
 *
 * However, for now, we do not compute equivalence valueClasses -- we also do not establish transitive connections.
 */
class Constraints(
                   /**
   * Everything we know so far -- right hand sides of substitutions are *always* concrete types.
   * They can, however, mention unification variables. e.g. `?U !-> List[?S]` is allowed.
   * The mentioned unification variables (`?S` in the example) must not have a substitution.
   * They can be part of an equivalence class.
   *
   * Once one member of the equivalence class becomes concrete, all members are assigned the same type
   * in the substitution.
   */
                   private var valueTypeSubstitution: Map[Node, ValueType] = Map.empty,

                   private var blockTypeSubstitution: Map[Node, BlockType] = Map.empty,

                   /**
   * A map from a member in the equivalence class to the class' representative
   */
                   private var valueClasses: Map[ValueUnificationVar, Node] = Map.empty,

                   private var blockClasses: Map[BlockUnificationVar, Node] = Map.empty,

                   /**
   * Concrete bounds for each unification variable
   */
                   private var captureConstraints: CaptureConstraints = Map.empty,

                   /**
   * Everything we know so far -- right hand sides of substitutions are *always* concrete capture sets.
   * Once solved and part of the substitution, we cannot learn something about a unification variable anymore;
   * only check consistency.
   */
                   private var captSubstitution: Map[CNode, CaptureSet] = Map.empty,

                   private var effectSubstitution: Map[Node, EffectsOrRef] = Map.empty,

                   private var effectClasses: Map[EffectUnificationVar, Node] = Map.empty,

                   /**
   * Unification variables which are not in scope anymore, but also haven't been solved, yet.
   */
                   private var pendingInactive: Set[CNode] = Set.empty

)(using C: ErrorReporter) {

  /**
   * The currently known substitutions
   */
  def subst: Substitutions =
    val values = valueClasses.flatMap[ValueTypeVar, ValueType] { case (k, v) => valueTypeSubstitution.get(v).map { k -> _ } }
    val blocks = blockClasses.flatMap[BlockTypeVar, BlockType] { case (k, v) => blockTypeSubstitution.get(v).map { k -> _ } }
    val captures = captSubstitution.asInstanceOf[Map[CaptVar | CaptureSetWildcard, Captures]]
    val effects = effectClasses.flatMap[EffectVar, EffectsOrRef] { case (k, v) => effectSubstitution.get(v).map { k -> _ } }
    Substitutions(values, blocks, captures, effects)

  /**
   * Should only be called on unification variables where we do not know any types, yet
   *
   * It will *not* compare the types, but only equality imposed by constraints.
   */
  def isEqual(x: ValueUnificationVar, y: ValueUnificationVar): Boolean =
    getNode(x) == getNode(y)

  def isSubset(lower: Captures, upper: Captures): Boolean =
    def knownUpper(node: CNode) = captSubstitution.get(node).map(_.captures).orElse { node.upper }
    def knownLower(node: CNode) = captSubstitution.get(node).map(_.captures).orElse { node.lower }

    (lower, upper) match {
      // (1) they are concrete, we can compare them
      case (CaptureSet(xs), CaptureSet(ys)) => xs.subsetOf(ys)
      // (2) lhs is a unification variable, we need to check whether its upper bound is smaller than ys
      case (x: CaptUnificationVar, CaptureSet(ys)) => knownUpper(x).exists(_ subsetOf ys)
      // (2) rhs is a unification variable, we need to check whether xs is smaller than its lower bound
      case (CaptureSet(xs), y: CaptUnificationVar) => knownLower(y).exists(xs subsetOf _)
      // (3) both are unification variables
      case (x: CaptUnificationVar, y: CaptUnificationVar) =>
        // either the bounds imply subcapturing ...
        val boundsImply = knownUpper(x).flatMap(xs => knownLower(y).map(ys => xs subsetOf ys)).getOrElse(false)
        // or the two are known to be related
        val areBounded = x.upperNodes.get(y).exists(f => f.isEmpty)
        return boundsImply || areBounded

      case _ => sys error("CaptureWildcard occurred in an unexpected place")
    }

  /**
   * Learn that unification variable [[x]] needs to be compatible with [[y]]. If there already is
   * a type for [[x]], we will invoke [[merge]] to check compatibility (and potentially error out).
   */
  def learn(x: ValueUnificationVar, y: ValueType)(merge: (ValueType, ValueType) => Unit): Unit = {

    def learnType(x: Node, tpe: ValueType): Unit = {
      // tpe should not be a reference to a unification variable
      valueTypeOf(x) foreach { otherTpe => merge(tpe, otherTpe) }
      valueTypeSubstitution = valueTypeSubstitution.updated(x, tpe)
      updateSubstitution()
    }

    def connectNodes(x: Node, y: Node): Unit = {
      // Already connected
      if (x == y) return ()

      (valueTypeOf(x), valueTypeOf(y)) match {
        case (Some(typeOfX), Some(typeOfY)) => merge(typeOfX, typeOfY)
        case (Some(typeOfX), None) => learnType(y, typeOfX)
        case (None, Some(typeOfY)) => learnType(x, typeOfY)
        case (None, None) => ()
      }

      // create mapping to representative
      valueClasses = valueClasses.view.mapValues { node => if (node == x) y else node }.toMap
    }

    y match {
      case ValueTypeRef(y: ValueUnificationVar) => connectNodes(getNode(x), getNode(y))
      case tpe => learnType(getNode(x), tpe)
    }
  }

  def learn(x: BlockUnificationVar, y: BlockType)(merge: (BlockType, BlockType) => Unit): Unit = {

    def learnType(x: Node, tpe: BlockType): Unit = {
      // tpe should not be a reference to a unification variable
      blockTypeOf(x) foreach { otherTpe => merge(tpe, otherTpe) }
      blockTypeSubstitution = blockTypeSubstitution.updated(x, tpe)
      updateSubstitution()
    }

    def connectNodes(x: Node, y: Node): Unit = {
      // Already connected
      if (x == y) return ()

      (blockTypeOf(x), blockTypeOf(y)) match {
        case (Some(typeOfX), Some(typeOfY)) => merge(typeOfX, typeOfY)
        case (Some(typeOfX), None) => learnType(y, typeOfX)
        case (None, Some(typeOfY)) => learnType(x, typeOfY)
        case (None, None) => ()
      }

      // create mapping to representative
      blockClasses = blockClasses.view.mapValues { node => if (node == x) y else node }.toMap
    }

    y match {
      case BlockTypeRef(y: BlockUnificationVar) => 
        connectNodes(getNode(x), getNode(y))
      case tpe => 
        learnType(getNode(x), tpe)
    }
  }

  def learn(x: EffectUnificationVar, y: EffectsOrRef)(merge: (EffectsOrRef, EffectsOrRef) => Unit): Unit = {

    def learnType(x: Node, tpe: EffectsOrRef): Unit = {
      // tpe should not be a reference to a unification variable
      effectOf(x) foreach { otherTpe => merge(tpe, otherTpe) }
      effectSubstitution = effectSubstitution.updated(x, tpe)
      updateSubstitution()
    }

    def connectNodes(x: Node, y: Node): Unit = {
      // Already connected
      if (x == y) return ()

      (effectOf(x), effectOf(y)) match {
        case (Some(effOfX), Some(effOfY)) => merge(effOfX, effOfY)
        case (Some(effOfX), None) => learnType(y, effOfX)
        case (None, Some(effOfY)) => learnType(x, effOfY)
        case (None, None) => ()
      }

      // create mapping to representative
      valueClasses = valueClasses.view.mapValues { node => if (node == x) y else node }.toMap
    }

    y match {
      case EffectRef(y: EffectUnificationVar) => connectNodes(getNode(x), getNode(y))
      case tpe => learnType(getNode(x), tpe)
    }
  }

  /**
   * Marks [[xs]] as pending inactive and solves them, if they do not have active bounds.
   */
  def leave(types: List[ValueUnificationVar], blocks: List[BlockUnificationVar], capts: List[CaptUnificationVar], effects: List[EffectUnificationVar]): Unit =
    // Check that we could infer all types of type variable instantiations.
    types.foreach {
      case x @ ValueUnificationVar(underlying, callTree) =>
        if (!valueTypeSubstitution.isDefinedAt(getNode(x))) C.at(callTree) {
          C.error(s"Cannot infer type argument ${underlying}, maybe consider annotating it?")
        }
    }

    blocks.foreach {
      case x @ BlockUnificationVar(underlying, callTree) =>
        if (!blockTypeSubstitution.isDefinedAt(getNode(x))) C.at(callTree) {
          C.error(s"Cannot infer type argument ${underlying}, maybe consider annotating it?")
        }
    }

    effects.foreach {
      case x @ EffectUnificationVar(underlying, callTree) =>
        if (!effectSubstitution.isDefinedAt(getNode(x))) C.at(callTree) {
          learn(x, Effects.Pure)((tpe1, tpe2) => ())
        }
    }

    // (0) only add those to pending that haven't been solved already
    pendingInactive = pendingInactive ++ (capts.toSet -- captSubstitution.keySet)

    // (1) collect all nodes that can be solved
    val toRemove: Set[CNode] = removableNodes()

    // nothing to do
    if (toRemove.isEmpty) return;

    // (2) solve variables that can be removed
    solve(toRemove)

    // (3) update the substitution
    updateSubstitution()

  def solve(toRemove: Set[CNode]): Unit =

    // (1) Remove them from pending
    pendingInactive = pendingInactive -- toRemove

    // (2) Solve them
    val solved = toRemove.toList.map { n =>
      // bounds are consistent, we simply choose the lower bound as it is always concrete.
      val bounds = n.lower.getOrElse(Set.empty)
      n -> CaptureSet(bounds)
    }.toMap
    captSubstitution = captSubstitution ++ solved

    // (3) remove them from the constraint set
    captureConstraints = captureConstraints.collect {
      case (n, CaptureNodeData(lower, upper, lowerNodes, upperNodes)) if !(toRemove.contains(n)) =>
        n -> CaptureNodeData(lower, upper, lowerNodes -- toRemove, upperNodes -- toRemove)
    }

  def forceSolving(node: CNode): CaptureSet =
    captSubstitution.getOrElse(node, {
      solve(Set(node))
      captSubstitution(node)
    })


  override def clone(): Constraints = new Constraints(valueTypeSubstitution, blockTypeSubstitution, valueClasses, blockClasses, captureConstraints, captSubstitution, effectSubstitution, effectClasses, pendingInactive)

  def dumpTypeConstraints() =
    println("\n--- Type Constraints ---")
    val cl = valueClasses.groupMap { case (el, repr) => repr } { case (el, repr) => el }
    cl foreach {
      case (n, vars) => valueTypeSubstitution.get(n) match {
        case None => println(s"{${vars.mkString(", ")}}")
        case Some(tpe) => println(s"{${vars.mkString(", ")}} --> ${tpe}")
      }
    }
    println("------------------\n")

  def dumpCaptureConstraints() =
    println("\n--- Capture Constraints ---")
    captureConstraints foreach {
      case (x, CaptureNodeData(lower, upper, lowerNodes, upperNodes)) =>
        def printFilterNode(filtered: (CNode, Filter)): String = filtered match {
          case (n, filter) if filter.isEmpty => n.toString
          case (n, filter) => s"${n.toString}[${filter.mkString(", ")}]"
        }

        val colWidth = 25
        val prettyLower = lower.map { cs => "{" + cs.mkString(",") + "}" }.getOrElse("{}").padTo(colWidth, ' ')
        val prettyUpper = upper.map { cs => "{" + cs.mkString(",") + "}" }.getOrElse("*").padTo(colWidth, ' ')
        val prettyLowerNodes = lowerNodes.map(printFilterNode).mkString(", ").padTo(colWidth, ' ')
        val prettyUpperNodes = upperNodes.map(printFilterNode).mkString(", ").padTo(colWidth, ' ')
        val varName = x.toString.padTo(15, ' ')
        println(s"${prettyLowerNodes} | ${prettyLower} <: $varName <: ${prettyUpper} | ${prettyUpperNodes}")
    }
    println("------------------\n")
    captSubstitution.foreach {
      case (node, set) => println(node.toString.padTo(25, ' ') + " -> " + set.captures.mkString(", "))
    }
    println("------------------\n")

  def dumpConstraints() =
    dumpTypeConstraints()
    dumpCaptureConstraints()

  //<editor-fold desc="Implementation Details: Capture Sets">

  private def getData(x: CNode): CaptureNodeData =
    captureConstraints.getOrElse(x, emptyData)

  /**
   * Accessing data on a node in the constraint graph.
   */
  extension (x: CNode) {
    private [typer] def lower: Option[Set[Capture]] = getData(x).lower
    private [typer] def upper: Option[Set[Capture]] = getData(x).upper
    private [typer] def lowerNodes: Map[CNode, Filter] = getData(x).lowerNodes
    private [typer] def upperNodes: Map[CNode, Filter] = getData(x).upperNodes
    private def lower_=(bounds: Set[Capture]): Unit =
      captureConstraints = captureConstraints.updated(x, getData(x).copy(lower = Some(bounds)))
    private def upper_=(bounds: Set[Capture]): Unit =
      captureConstraints = captureConstraints.updated(x, getData(x).copy(upper = Some(bounds)))
    private def addLower(other: CNode, exclude: Filter): Unit =
      val oldData = getData(x)

      // compute the intersection of filters
      val oldFilter = oldData.lowerNodes.get(other)
      val newFilter = oldFilter.map { _ intersect exclude }.getOrElse { exclude }

      captureConstraints = captureConstraints.updated(x, oldData.copy(lowerNodes = oldData.lowerNodes + (other -> newFilter)))
    private def addUpper(other: CNode, exclude: Filter): Unit =
      val oldData = getData(x)

      // compute the union of filters
      val oldFilter = oldData.lowerNodes.get(other)
      val newFilter = oldFilter.map { _ union exclude }.getOrElse { exclude }
      captureConstraints = captureConstraints.updated(x, oldData.copy(upperNodes = oldData.upperNodes + (other -> newFilter)))
  }

  /**
   * Computes the set of all nodes that are inactive (that is, we left its unification scope and it
   * can be solved by unification)
   *
   * In order to do so, it checks whether the node itself is inactive and whether the transitive closure of
   * its bounds is inactive.
   */
  private def removableNodes(): Set[CNode] = {

    // The results of inactivity is cached to avoid expensive recomputation.
    var cache: Map[CNode, Boolean] = Map.empty

    /**
     * This helper function computes inactivity of nodes as the
     * transitive closure of x's bounds.
     */
    def checkInactivity(x: CNode): Unit =
      if (cache contains x) { return }

      if (captSubstitution isDefinedAt x) { cache += (x -> true); return }

      // is the node itself inactive?
      if (pendingInactive contains x) {
        cache += (x -> true)

        val allBoundsInactive = (x.lowerNodes.keys ++ x.upperNodes.keys).forall { n =>
          checkInactivity(n)
          cache(n)
        }
        cache += (x -> allBoundsInactive)
      } else {
        cache += (x -> false)
      }

    // collect all nodes that can be solved
    pendingInactive filter { n => checkInactivity(n); cache(n) }
  }


  private def checkConsistency(lower: Set[Capture], upper: Set[Capture]): Unit =
    val diff = lower -- upper
<<<<<<< HEAD
    if (diff.nonEmpty) {
      C.abort(pretty"Not allowed ${CaptureSet(diff)}")
    }
=======
    if (diff.nonEmpty) { C.abort(pp"Not allowed ${CaptureSet(diff)}") }
>>>>>>> e0d28ef0

  private def checkEquality(xs: Set[Capture], ys: Set[Capture]): Unit =
    if (xs != ys) { C.abort(pp"Capture set ${CaptureSet(xs)} is not equal to ${CaptureSet(ys)}") }

  // we do not necessarily need mergeLower, since we can take the free union
  private def mergeLower(xs: Set[Capture], ys: Set[Capture]): Set[Capture] =
    xs ++ ys

  /**
   * Since we do not implement subregioning at the moment, it is safe to simply compute the
   * intersection.
   */
  private def mergeUpper(xs: Set[Capture], ys: Set[Capture]): Set[Capture] =
    xs intersect ys


  /**
   * Adds x as a lower bound to y, and y as a lower bound to x.
   */
  def connect(x: CNode, y: CNode, exclude: Set[Capture] = Set.empty): Unit =
    if (x == y /* || (y.lowerNodes contains x) */) { return () }

    // we already solved one of them? Or both?
    (captSubstitution.get(x), captSubstitution.get(y)) match {
      case (Some(CaptureSet(xs)), Some(CaptureSet(ys))) => checkConsistency(xs, ys ++ exclude)
      case (Some(CaptureSet(xs)), None) => requireLower(xs -- exclude, y)
      case (None, Some(CaptureSet(ys))) => requireUpper(ys ++ exclude, x)
      case (None, None) =>
        // compose the filters
        x.addUpper(y, exclude)
        y.addLower(x, exclude)

        val upperFilter = x.upperNodes(y)
        val lowerFilter = y.lowerNodes(x)

        x.lower foreach { bounds => requireLower(bounds -- lowerFilter, y) }
        y.upper foreach { bounds => requireUpper(bounds ++ upperFilter, x) }
   }

  def requireLower(bounds: Set[Capture], x: CNode): Unit = propagateLower(bounds, x)(using Set.empty)
  def requireUpper(bounds: Set[Capture], x: CNode): Unit = propagateUpper(bounds, x)(using Set.empty)

  private def propagateLower(bounds: Set[Capture], x: CNode)(using seen: Set[CNode]): Unit =
    if (seen contains x) return()

    captSubstitution.get(x) foreachAborting {
      // we already have fixed the capture set, check equality
      case CaptureSet(capt) =>
        checkEquality(capt, bounds)
        return;
    }

    given Set[CNode] = seen + x

    x.upper foreach { upperBounds => checkConsistency(bounds, upperBounds) }

    x.lower = x.lower map { existing =>
      mergeLower(existing, bounds)
    } getOrElse bounds

    x.upperNodes.foreach { case (y, filter) => propagateLower(bounds -- filter, y) }


  private def propagateUpper(bounds: Set[Capture], x: CNode)(using seen: Set[CNode]): Unit =
    if (seen contains x) return()

    captSubstitution.get(x) foreachAborting {
      // we already have fixed the capture set, check equality
      case CaptureSet(capt) =>
        checkEquality(capt, bounds)
        return;
    }
    given Set[CNode] = seen + x

    x.lower foreach { lowerBounds => checkConsistency(lowerBounds, bounds) }

    x.upper = x.upper map { existing =>
      mergeUpper(existing, bounds)
    } getOrElse bounds

    x.lowerNodes.foreach { case (y, filter) => propagateUpper(bounds ++ filter, y) }

  //</editor-fold>

  //<editor-fold desc="Implementation Details: Types">

  /**
   * Updates substitution by applying it to itself.
   *
   * This way we replace {?B} -> Box[?R] with {?B} -> Box[Int] when learning ?B =:= Int
   */
  private def updateSubstitution(): Unit =
    val substitution = subst
    valueTypeSubstitution = valueTypeSubstitution.map { case (node, tpe) => node -> substitution.substitute(tpe) }
    blockTypeSubstitution = blockTypeSubstitution.map { case (node, tpe) => node -> substitution.substitute(tpe) }
    effectSubstitution = effectSubstitution.map { case (node, tpe) => node -> substitution.substitute(tpe) }

  private def getNode(x: ValueUnificationVar): Node =
    valueClasses.getOrElse(x, { val rep = new Node; valueClasses += (x -> rep); rep })

  private def getNode(x: BlockUnificationVar): Node =
    blockClasses.getOrElse(x, { val rep = new Node; blockClasses += (x -> rep); rep })

  private def getNode(x: EffectUnificationVar): Node =
    effectClasses.getOrElse(x, { val rep = new Node; effectClasses += (x -> rep); rep })

  private def valueTypeOf(n: Node): Option[ValueType] =
    valueTypeSubstitution.get(n)

  private def blockTypeOf(n: Node): Option[BlockType] =
    blockTypeSubstitution.get(n)

  private def effectOf(n: Node): Option[EffectsOrRef] =
    effectSubstitution.get(n)

  //</editor-fold>
}<|MERGE_RESOLUTION|>--- conflicted
+++ resolved
@@ -2,7 +2,7 @@
 package typer
 
 import effekt.symbols.*
-import effekt.util.messages.{ErrorMessageReifier, ErrorReporter}
+import effekt.util.messages.{ ErrorReporter, ErrorMessageReifier }
 import effekt.util.foreachAborting
 
 // Auxiliary Definitions
@@ -231,9 +231,9 @@
     }
 
     y match {
-      case BlockTypeRef(y: BlockUnificationVar) => 
+      case BlockTypeRef(y: BlockUnificationVar) =>
         connectNodes(getNode(x), getNode(y))
-      case tpe => 
+      case tpe =>
         learnType(getNode(x), tpe)
     }
   }
@@ -450,13 +450,7 @@
 
   private def checkConsistency(lower: Set[Capture], upper: Set[Capture]): Unit =
     val diff = lower -- upper
-<<<<<<< HEAD
-    if (diff.nonEmpty) {
-      C.abort(pretty"Not allowed ${CaptureSet(diff)}")
-    }
-=======
     if (diff.nonEmpty) { C.abort(pp"Not allowed ${CaptureSet(diff)}") }
->>>>>>> e0d28ef0
 
   private def checkEquality(xs: Set[Capture], ys: Set[Capture]): Unit =
     if (xs != ys) { C.abort(pp"Capture set ${CaptureSet(xs)} is not equal to ${CaptureSet(ys)}") }
