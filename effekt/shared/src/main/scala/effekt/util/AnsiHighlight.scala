package effekt
package util

import effekt.lexer.TokenKind.*
import kiama.util.{ StringSource, Source }
import effekt.lexer.{ Lexer, Token, TokenKind }

/**
 * Highlights Effekt code using Ansi colors.
 *
 * The generated output should be exactly the same as the input
 * (including whitespaces), modulo the added colors.
 *
 * Use like:
 *
 *   AnsiHighlight("val x = 3; return x + 1")
 */
object AnsiHighlight {

  // Styles
  // ------

  private def number(text: String): String =
    Console.BLUE + text + Console.RESET

  private def string(text: String): String =
    Console.GREEN + text + Console.RESET

  private def comment(text: String): String =
    Console.WHITE + text + Console.RESET

  private def keyword(text: String): String =
    Console.MAGENTA + text + Console.RESET

  private def error(text: String): String =
    Console.RED + Console.UNDERLINED + text + Console.RESET


  // Highlighting
  // ------------

  private def highlight(kind: TokenKind, text: String): String = kind match {
    case EOF               => ""
    case Error(message)    => error(text)

    case Integer(n)        => number(text)
    case Float(d)          => number(text)

    case Str(s, multiline) => string(text)
    case HoleStr(s)        => string(text)
    case Chr(c)            => string(text)

    case Ident(id)         => id

    case Comment(msg)      => comment(text)
    case DocComment(msg)   => comment(text)
    case Shebang(cmd)      => comment(text)

    // keywords
    case
      `let`  | `val` | `var` | `if` | `else` | `while` |
      `type` | `effect` | `interface` | `do` | `case` | `with` | `try` |
      `true` | `false` |
      `match` | `def` | `module`| `import`| `export`| `extern`| `include`|
<<<<<<< HEAD
      `record`| `box`| `return`| `region`|
      `resource`| `new`| `and`| `is`| `namespace`| `pure` => keyword(text)
=======
      `record` | `box` | `unbox` | `return` | `region` |
      `resource` | `new` | `and` | `is` | `namespace` => keyword(text)
>>>>>>> d8527bf8

    case _ => text
  }

  extension (token: Token) {
    def content(using src: Source): String = token.kind match {
      case EOF => ""
      case _ => src.content.substring(token.start, token.end + 1)
    }
  }

  final def apply(input: String): String = {

    given source: Source = StringSource(input)

    val in = Lexer(source)

    // to track whitespace (and other input skipped by the lexer)
    //
    //   def foo() = 1 + 2
    //     ^ ^
    //     2 4
    //
    // so we need to emit from offset 3 to 4 (non-inclusive).
    var previousOffset = -1

    val out = new StringBuffer

    while (in.hasNext) {
      val token = in.next()

      if (token.start > previousOffset) {
        out.append(input.substring(previousOffset + 1, token.start))
      }
      previousOffset = token.end

      out.append(highlight(token.kind, token.content))
    }
    out.toString
  }
}<|MERGE_RESOLUTION|>--- conflicted
+++ resolved
@@ -62,13 +62,8 @@
       `type` | `effect` | `interface` | `do` | `case` | `with` | `try` |
       `true` | `false` |
       `match` | `def` | `module`| `import`| `export`| `extern`| `include`|
-<<<<<<< HEAD
-      `record`| `box`| `return`| `region`|
-      `resource`| `new`| `and`| `is`| `namespace`| `pure` => keyword(text)
-=======
-      `record` | `box` | `unbox` | `return` | `region` |
+      `record` | `box` | `return` | `region` |
       `resource` | `new` | `and` | `is` | `namespace` => keyword(text)
->>>>>>> d8527bf8
 
     case _ => text
   }
