interface Get {
  def get(): Int
}

def outer() = {
  def inner(): Int / {} = do get()
  box { inner() }
}

def main() = {
  val f = try { //@Get =>
    outer()//{@Get}
  } with Get {
    def get() = resume(42)
  }
<<<<<<< HEAD
  f()
=======
  (unbox f)()
  ()
>>>>>>> d8527bf8
}<|MERGE_RESOLUTION|>--- conflicted
+++ resolved
@@ -13,10 +13,6 @@
   } with Get {
     def get() = resume(42)
   }
-<<<<<<< HEAD
   f()
-=======
-  (unbox f)()
   ()
->>>>>>> d8527bf8
 }