interface State[T] {
  def get(): T
  def put[S](n: T, x: S): S
}

def foo() = {
  do get[Int]() + do get();
  do get() ++ ""
  do put(1, "")
}

def bar() =
 do get[Int]()

def two[A, B]() =
  (do get[A](), do get[B]())

def main() = {
<<<<<<< HEAD
  var leak: () => String at {io} = box { "" };
=======
  var leak: () => String at io = fun() { "" };
>>>>>>> d8527bf8
  try {
    val (n1, n2) = two[Int, Int]();
    println(n1);
    println(n2);
    foo();
    (foo() ++ bar().show)
  } with State[Int] {
    def get() = resume(42)
    def put[S](n, x) = {
      val h = x;
      // resume(do get()) // ERROR
      resume(h)
    }
  } with State[String] {
    def get() = resume("")
    def put[S](n, x) = {
      val h = x;
      leak = box { resume(h) } // ERROR
      resume(h)
    }
  }
}<|MERGE_RESOLUTION|>--- conflicted
+++ resolved
@@ -16,11 +16,7 @@
   (do get[A](), do get[B]())
 
 def main() = {
-<<<<<<< HEAD
-  var leak: () => String at {io} = box { "" };
-=======
-  var leak: () => String at io = fun() { "" };
->>>>>>> d8527bf8
+  var leak: () => String at io = box { "" };
   try {
     val (n1, n2) = two[Int, Int]();
     println(n1);
