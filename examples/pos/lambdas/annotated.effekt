effect Exc(): Unit

def main() =
  try {
    def closure(): Unit = do Exc()
<<<<<<< HEAD
    val g: () => Unit / Exc at {exc} = box { closure() }
=======
    val g: () => Unit / Exc at exc = fun() { closure() }
>>>>>>> d8527bf8
    g()
  } with exc: Exc {
    println("exception!");
    resume(())
  }<|MERGE_RESOLUTION|>--- conflicted
+++ resolved
@@ -3,11 +3,7 @@
 def main() =
   try {
     def closure(): Unit = do Exc()
-<<<<<<< HEAD
-    val g: () => Unit / Exc at {exc} = box { closure() }
-=======
-    val g: () => Unit / Exc at exc = fun() { closure() }
->>>>>>> d8527bf8
+    val g: () => Unit / Exc at exc = box { closure() }
     g()
   } with exc: Exc {
     println("exception!");
