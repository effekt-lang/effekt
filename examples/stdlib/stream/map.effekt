--- conflicted
+++ resolved
@@ -8,11 +8,7 @@
     println(show(k) ++ ": " ++ show(v) ++ " (" ++ show(v.toInt) ++ ")")
   }
 
-<<<<<<< HEAD
-  val newMap = collectMap[Int, Char](box compareInt) { each(m) }
-=======
-  val newMap = map::collect[Int, Char](compareInt) { each(m) }
->>>>>>> d8527bf8
+  val newMap = map::collect[Int, Char](box compareInt) { each(m) }
   println(map::internal::prettyPairs(newMap.toList) { n => show(n) } { c => show(c) })
 
   val hello: String = string::collect { eachValue(m) }
