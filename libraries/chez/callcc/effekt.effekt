module effekt

// shift-0 based implementation
extern include "../common/effekt_primitives.ss"
// extern include "datatype.ss"
extern include "seq0.ss"
extern include "tail0.ss"
extern include "effekt.ss"
extern include "../common/effekt_matching.ss"


def locally[R] { f: => R }: R = f()

// String ops
// ==========
extern pure def infixConcat(s1: String, s2: String): String =
  "(string-append ${s1} ${s2})"

// TODO implement
extern pure def show[R](value: R): String =
  "(show_impl ${value})"

extern io def println[R](r: R): Unit =
  "(println_impl ${r})"

extern io def error[R](msg: String): R =
  "(raise ${msg})"

extern io def random(): Double =
  "(random 1.0)"

// Math ops
// ========
extern pure def infixAdd(x: Int, y: Int): Int =
  "(+ ${x} ${y})"

extern pure def infixMul(x: Int, y: Int): Int =
  "(* ${x} ${y})"

extern pure def infixDiv(x: Int, y: Int): Int =
  "(floor (/ ${x} ${y}))"

extern pure def infixSub(x: Int, y: Int): Int =
  "(- ${x} ${y})"

extern pure def mod(x: Int, y: Int): Int =
  "(modulo ${x} ${y})"

extern pure def infixAdd(x: Double, y: Double): Double =
  "(+ ${x} ${y})"

extern pure def infixMul(x: Double, y: Double): Double =
  "(* ${x} ${y})"

extern pure def infixDiv(x: Double, y: Double): Double =
  "(/ ${x} ${y})"

extern pure def infixSub(x: Double, y: Double): Double =
  "(- ${x} ${y})"

extern pure def cos(x: Double): Double =
  "(cos ${x})"

extern pure def sin(x: Double): Double =
  "(sin ${x})"

extern pure def atan(x: Double): Double =
  "(atan ${x})"

extern pure def tan(x: Double): Double =
  "(tan ${x})"

extern pure def sqrt(x: Double): Double =
  "(sqrt ${x})"

extern pure def square(x: Double): Double =
  "(* ${x} ${x})"

extern pure def log(x: Double): Double =
  "(log ${x})"

extern pure def log1p(x: Double): Double =
  "(log (+ ${x} 1))"

extern pure def exp(x: Double): Double =
  "(exp ${x})"

// since we do not have "extern val", yet
extern pure def _pi(): Double =
  "(* 4 (atan 1))"

val PI: Double = _pi()

extern pure def toInt(d: Double): Int =
  "(round ${d})"

extern pure def toDouble(d: Int): Double =
  "${d}"

def min(n: Int, m: Int): Int =
    if (n < m) n else m

def max(n: Int, m: Int): Int =
    if (n > m) n else m

// Comparison ops
// ==============
extern pure def infixEq[R](x: R, y: R): Boolean =
  "(equal_impl ${x} ${y})"

extern pure def infixNeq[R](x: R, y: R): Boolean =
  "(not (equal_impl ${x} ${y}))"

extern pure def infixLt(x: Int, y: Int): Boolean =
  "(< ${x} ${y})"

extern pure def infixLte(x: Int, y: Int): Boolean =
  "(<= ${x} ${y})"

extern pure def infixGt(x: Int, y: Int): Boolean =
  "(> ${x} ${y})"

extern pure def infixGte(x: Int, y: Int): Boolean =
  "(>= ${x} ${y})"

extern pure def infixLt(x: Double, y: Double): Boolean =
  "(< ${x} ${y})"

extern pure def infixLte(x: Double, y: Double): Boolean =
  "(<= ${x} ${y})"

extern pure def infixGt(x: Double, y: Double): Boolean =
  "(> ${x} ${y})"

extern pure def infixGte(x: Double, y: Double): Boolean =
  "(>= ${x} ${y})"

// Boolean ops
// ===========
// for now those are considered eager
extern pure def not(b: Boolean): Boolean =
  "(not ${b})"

extern pure def infixOr(x: Boolean, y: Boolean): Boolean =
  "(or ${x} ${y})"

extern pure def infixAnd(x: Boolean, y: Boolean): Boolean =
  "(and ${x} ${y})"

// Should only be used internally since values in Effekt should not be undefined
extern pure def isUndefined[A](value: A): Boolean =
  "(eq? ${value} #f)"

// Pairs
// =====
record Tuple2[A, B](first: A, second: B)
record Tuple3[A, B, C](first: A, second: B, third: C)
record Tuple4[A, B, C, D](first: A, second: B, third: C, fourth: D)
record Tuple5[A, B, C, D, E](first: A, second: B, third: C, fourth: D, fifth: E)
record Tuple6[A, B, C, D, E, F](first: A, second: B, third: C, fourth: D, fifth: E, sixth: F)

// Exceptions
// ==========
// a fatal runtime error that cannot be caught
extern io def panic[R](msg: String): R =
  "(raise ${msg})"

<<<<<<< HEAD
interface Exception[E] {
  def raise[A](exception: E, msg: String): A
=======
effect Exception[E] {
  def raise(exception: E, msg: String): Nothing
>>>>>>> 29b3e9ad
}
record RuntimeError()

def raise[A](msg: String): A / Exception[RuntimeError] = do raise(RuntimeError(), msg) match {}
def raise[A, E](exception: E, msg: String): A / Exception[E] = do raise(exception, msg) match {}

// converts exceptions of (static) type E to an uncatchable panic that aborts the program
def panicOn[E] { prog: => Unit / Exception[E] }: Unit =
  try { prog() } with Exception[E] { def raise(exception: E, msg: String) = panic(msg) }

// reports exceptions of (static) type E to the console
def report[E] { prog: => Unit / Exception[E] }: Unit =
  try { prog() } with Exception[E] { def raise(exception: E, msg: String) = println(msg) }

// ignores exceptions of (static) type E
// TODO this should be called "ignore" but that name currently clashes with internal pattern matching names on $effekt
def ignoring[E] { prog: => Unit / Exception[E] }: Unit =
  try { prog() } with Exception[E] { def raise(exception: E, msg: String) = () }

// Control Flow
// ============
interface Control {
  def break(): Unit
  def continue(): Unit
}

def loop { f: () => Unit / Control }: Unit = try {
  def go(): Unit = { f(); go() }
  go()
} with Control {
  def break() = ()
  def continue() = loop { f }
}

/**
 * Calls provided action repeatedly. `start` is inclusive, `end` is not.
 */
def each(start: Int, end: Int) { action: (Int) => Unit / Control } = {
  var i = start;
  loop {
    if (i < end) { val el = i; i = i + 1; action(el) }
    else { do break() }
  }
}

def repeat(n: Int) { action: () => Unit / Control } = each(0, n) { n => action() }

// Benchmarking
// ============
// should only be used with pure blocks
extern control def measure(warmup: Int, iterations: Int) { block: => Unit }: Unit =
  "(display (measure ${box block} ${warmup} ${iterations}))"<|MERGE_RESOLUTION|>--- conflicted
+++ resolved
@@ -165,13 +165,8 @@
 extern io def panic[R](msg: String): R =
   "(raise ${msg})"
 
-<<<<<<< HEAD
 interface Exception[E] {
-  def raise[A](exception: E, msg: String): A
-=======
-effect Exception[E] {
   def raise(exception: E, msg: String): Nothing
->>>>>>> 29b3e9ad
 }
 record RuntimeError()
 
