--- conflicted
+++ resolved
@@ -9,50 +9,12 @@
 /**
  * A mutable 0-indexed fixed-sized array.
  */
-<<<<<<< HEAD
-extern global def fill[T](size: Int, default: T): Array[T] =
-  ml "Array.array (${size}, ${default})"
-  default {
-    val arr = emptyArray[T](size)
-    each(0, size) { i =>
-      put(arr, i, default)
-    }
-    return arr;
-  }
-
-/**
- * Builds a new Array of size `size` from a computation `index` which gets an index
- * and returns a value that will be on that position in the resulting array
- */
-def build[T](size: Int) { index: Int => T }: Array[T] = {
-  val arr = emptyArray[T](size)
-  each(0, size) { i =>
-    put(arr, i, index(i))
-  }
-  return arr
-}
-=======
 extern type Array[T]
->>>>>>> c904df2a
 
 /**
  * Violated Postcondition: Fields contain values
  */
-<<<<<<< HEAD
-def fromList[T](list: List[T]): Array[T] = {
-  val listSize = list.size();
-  val arr = emptyArray(listSize);
-
-  foreachIndex(list) { (i, head) =>
-    put(arr, i, head)
-  }
-  return arr;
-}
-
-extern global def emptyArray[T](size: Int): Array[T] =
-=======
 extern global def unsafeFresh[T](size: Int): Array[T] =
->>>>>>> c904df2a
   js "(new Array(${size}))"
   chez "(make-vector ${size})" // creates an array filled with 0s on CS
   llvm """
@@ -60,7 +22,7 @@
     ret %Pos %z
   """
 
-extern global def size[T](arr: Array[T]): Int =
+extern pure def size[T](arr: Array[T]): Int =
   js "${arr}.length"
   chez "(vector-length ${arr})"
   ml "Array.length ${arr}"
@@ -69,12 +31,9 @@
     ret %Int %z
   """
 
-<<<<<<< HEAD
-=======
 /**
  * Unchecked Precondition: Index in bounds
  */
->>>>>>> c904df2a
 extern global def unsafeGet[T](arr: Array[T], index: Int): T =
   js "${arr}[${index}]"
   chez "(vector-ref ${arr} ${index})"
@@ -89,52 +48,13 @@
   arr[index] = value;
   return $effekt.unit
 }
-function copy(from, start, end, to, offset) {
-  for (let i = start, j = offset; i < end; i++, j++) {
-    to[j] = from[i];
-  }
-}
-function remove(arr, index) {
-  const res = arr[index];
-  delete arr[index];
-  return res;
-}
 """
 
-extern chez """
-(define (vector-copy from start end to offset)
-  (let loop ((i start) (j offset))
-    (when (< i end)
-      (vector-set! to j (vector-ref from i))
-      (loop (+ i 1) (+ j 1)))))
-
-(define (remove-element vec index)
-  (let ((res (vector-ref vec index)))
-    (vector-set! vec index #f)
-    res))
-"""
-
-<<<<<<< HEAD
-
-def remove[T](arr: Array[T], index: Int): Option[T] =
-  unsafeRemove(arr, index).undefinedToOption
-
-extern global def unsafeRemove[T](arr: Array[T], index: Int): T =
-  js "remove(${arr}, ${index})"
-  chez "(remove-element ${arr} ${index})"
-
-def put[T](arr: Array[T], index: Int, value: T): Unit =
-  if (index >= 0 && index < arr.size) unsafePut(arr, index, value)
-
-extern global def unsafePut[T](arr: Array[T], index: Int, value: T): Unit =
-  js "put(${arr}, ${index}, ${value})"
-=======
 /**
  * Unchecked Precondition: Index in bounds
  */
 extern global def unsafeSet[T](arr: Array[T], index: Int, value: T): Unit =
   js "array$set(${arr}, ${index}, ${value})"
->>>>>>> c904df2a
   chez "(begin (vector-set! ${arr} ${index} ${value}) #f)"
   ml "Array.update (${arr}, ${index}, ${value})"
   llvm """
@@ -142,22 +62,34 @@
     ret %Pos %z
   """
 
-<<<<<<< HEAD
+/**
+ * Creates a copy of `arr`
+ */
 def copy[T](arr: Array[T]): Array[T] = {
+  with on[OutOfBounds].default { <> }; // should not happen
   val len = arr.size;
-  val newArray = emptyArray[T](len);
-  copy[T](arr, 0, len, newArray, 0);
+  val newArray = unsafeFresh[T](len);
+  copy[T](arr, 0, newArray, 0, len);
   newArray
 }
 
-// Copies elements from `start` to `end` in the source array `from` to `offset` in the target array `to`
-extern global def copy[T](from: Array[T], start: Int, end: Int, to: Array[T], offset: Int): Unit =
-  js "copy(${from}, ${start}, ${end}, ${to}, ${offset})"
-  chez "(vector-copy ${from} ${start} ${end} ${to} ${offset})"
-=======
-extern global def copy[T](arr: Array[T]): Array[T] =
-  js "[...${arr}]"
->>>>>>> c904df2a
+/**
+ * Copies `length`-many elements from `from` to `to`
+ * starting at `start` (in `from`) and `offset` (in `to`)
+ */
+def copy[T](from: Array[T], start: Int, to: Array[T], offset: Int, length: Int): Unit / Exception[OutOfBounds] = {
+  val startValid  = start >= 0 && start + length <= from.size
+  val offsetValid = offset >= 0 && offset + length <= to.size
+
+  def go(i: Int, j: Int, length: Int): Unit =
+    if (length >= 0) {
+      to.unsafeSet(j, from.unsafeGet(i))
+      go(i + 1, j + 1, length - 1)
+    }
+
+  if (startValid && offsetValid) go(start, offset, length)
+  else do raise(OutOfBounds(), "Array index out of bounds, when copying")
+}
 
 // Derived operations:
 
@@ -264,5 +196,4 @@
 def println(l: Array[Int]): Unit = println(show(l))
 def println(l: Array[Double]): Unit = println(show(l))
 def println(l: Array[Bool]): Unit = println(show(l))
-def println(l: Array[String]): Unit = println(show(l))
-
+def println(l: Array[String]): Unit = println(show(l))