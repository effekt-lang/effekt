--- conflicted
+++ resolved
@@ -146,35 +146,28 @@
   extern control def open(path: String, mode: Mode): Int =
   js "$effekt.callcc(callback => open(${path}, ${mode}, callback))"
   llvm """
-<<<<<<< HEAD
-    call void @c_fs_open(%Pos %path, %Pos %mode, %Stack %stack)
+    call void @c_fs_open(%Pos ${path}, %Pos ${mode}, %Stack %stack)
     ret void
   """
-=======
-    ; extract the filedescriptor from the tag of the Pos
-    %tag = extractvalue %Pos ${fd}, 0
-    %fd_int = trunc i64 %tag to i32
->>>>>>> 5c5b53bc
 
   extern control def read(fd: Int, buffer: Bytes, offset: Int): Int =
   js "$effekt.callcc(callback => read(${fd}, ${buffer}, ${offset}, callback))"
   llvm """
-    call void @c_fs_read(%Int %fd, %Pos %buffer, %Int %offset, %Stack %stack)
+    call void @c_fs_read(%Int ${fd}, %Pos ${buffer}, %Int ${offset}, %Stack %stack)
     ret void
   """
 
   extern control def write(fd: Int, buffer: Bytes, offset: Int): Int =
   js "$effekt.callcc(callback => write(${fd}, ${buffer}, ${offset}, callback))"
   llvm """
-    call void @c_fs_write(%Int %fd, %Pos %buffer, %Int %offset, %Stack %stack)
+    call void @c_fs_write(%Int ${fd}, %Pos ${buffer}, %Int ${offset}, %Stack %stack)
     ret void
   """
 
-<<<<<<< HEAD
   extern control def close(fd: Int): Int =
   js "$effekt.callcc(callback => close(${fd}, callback))"
   llvm """
-    call void @c_fs_close(%Int %fd, %Stack %stack)
+    call void @c_fs_close(%Int ${fd}, %Stack %stack)
     ret void
   """
 
@@ -185,81 +178,6 @@
   } else {
     result
   }
-=======
-// Callback-based API
-// ------------------
-// mostly used as an implementation detail.
-namespace callback {
-
-  def openFile(path: String, mode: Mode,
-      onSuccess: FileDescriptor => Unit at {io, global},
-      onFailure: IOError => Unit at {io, global}): Unit =
-    openFile(path, modeName(mode), onSuccess, box { code => onFailure(fromCode(code)) })
-
-  def readFile(fd: FileDescriptor, buffer: Bytes, offset: Int,
-      onSuccess: (Int) => Unit at {io, global},
-      onFailure: IOError => Unit at {io, global}): Unit =
-    readFile(fd, buffer, offset, onSuccess, box { code => onFailure(fromCode(code)) })
-
-  // The following are supposed to be internal
-
-  extern io def openFile(path: String, mode: String,
-      onSuccess: (FileDescriptor) => Unit at {io, global},
-      onFailure: (Int) => Unit at {io, global}): Unit =
-    js "openFile(${path}, ${mode}, ${onSuccess}, ${onFailure})"
-    llvm """
-      ; stack allocate
-      %onSuccess_ptr = alloca %Neg
-      store %Neg %onSuccess, %Neg* %onSuccess_ptr
-
-      %onFailure_ptr = alloca %Neg
-      store %Neg %onFailure, %Neg* %onFailure_ptr
-
-      call void @c_file_open(%Pos ${path}, %Pos ${mode}, ptr %onSuccess_ptr, ptr %onFailure_ptr) #0
-      ret %Pos zeroinitializer
-    """
-
-  extern io def readFile(fd: FileDescriptor, buffer: Bytes, offset: Int,
-      onSuccess: (Int) => Unit at {io, global},
-      onFailure: (Int) => Unit at {io, global}): Unit =
-    js "readFile(${fd}, ${buffer}, ${offset}, ${onSuccess}, ${onFailure})"
-    llvm """
-      ; extract the filedescriptor from the tag of the Pos
-      %tag = extractvalue %Pos %${fd}, 0
-      %fd_int = trunc i64 %tag to i32
-
-      ; stack allocate
-      %onSuccess_ptr = alloca %Neg
-      store %Neg ${onSuccess}, %Neg* %onSuccess_ptr
-
-      %onFailure_ptr = alloca %Neg
-      store %Neg ${onFailure}, %Neg* %onFailure_ptr
-
-      call void @c_file_read(i32 %fd_int, %Pos ${buffer}, i64 noundef ${offset}, ptr %onSuccess_ptr, ptr %onFailure_ptr) #0
-      ret %Pos zeroinitializer
-    """
-
-  extern io def writeFile(fd: FileDescriptor, buffer: Bytes, offset: Int,
-      onSuccess: (Int) => Unit at {io, global},
-      onFailure: (Int) => Unit at {io, global}): Unit =
-    js "writeFile(${fd}, ${buffer}, ${offset}, ${onSuccess}, ${onFailure})"
-    llvm """
-      ; extract the filedescriptor from the tag of the Pos
-      %tag = extractvalue %Pos ${fd}, 0
-      %fd_int = trunc i64 %tag to i32
-
-      ; stack allocate
-      %onSuccess_ptr = alloca %Neg
-      store %Neg ${onSuccess}, %Neg* %onSuccess_ptr
-
-      %onFailure_ptr = alloca %Neg
-      store %Neg ${onFailure}, %Neg* %onFailure_ptr
-
-      call void @c_file_write(i32 %fd_int, %Pos ${buffer}, i64 noundef ${offset}, ptr %onSuccess_ptr, ptr %onFailure_ptr) #0
-      ret %Pos zeroinitializer
-    """
-}
->>>>>>> 5c5b53bc
 
 }
 
