--- conflicted
+++ resolved
@@ -222,13 +222,8 @@
 /// discarding the elements for which the function returned `None()`.
 ///
 /// O(N)
-<<<<<<< HEAD
-def collect[A, B](l: List[A]) { f : A => Option[B] }: List[B] = {
+def collectSome[A, B](l: List[A]) { f : A => Option[B] }: List[B] = {
   var acc: List[B] = Nil()
-=======
-def collectSome[A, B](l: List[A]) { f : A => Option[B] }: List[B] = {
-  var acc = Nil[B]()
->>>>>>> b37a8e27
   l.foreach { a =>
     f(a) match {
       case None() => ()
