module effekt

extern include "rts.ll"
<<<<<<< HEAD
extern include "primitives.ll"


// Effekt-closed stdlib facilities
// ===============================

def min(n: Int, m: Int): Int =
    if (n < m) n else m

def max(n: Int, m: Int): Int =
    if (n > m) n else m

def neg(n: Int): Int =
    0 - n

def abs(n: Int): Int =
    max(n, neg(n))


// Console ops
// ===========
=======


// I/O primitives
// ==============
>>>>>>> d7e0382e

extern effect Console
extern include "primitives.ll"

extern pure def println(n: Int): Unit / Console =
  "call void @c_println_int64(i64 %n)   ret %Pos zeroinitializer"

<<<<<<< HEAD
// TODO
// extern pure def println(b: Boolean): Unit / Console =
//   "call void @printBoolean_impl(%Boolean %b) ret %Pos zeroinitializer"
=======
extern pure def println(b: Boolean): Unit / Console =
  "call void @c_println_pos_boolean(%Pos %b)   ret %Pos zeroinitializer"
>>>>>>> d7e0382e


// integer primitives
// ==================

extern pure def infixAdd(x: Int, y: Int): Int = """
%z = add %Int %x, %y
ret %Int %z
"""

extern pure def infixMul(x: Int, y: Int): Int = """
%z = mul %Int %x, %y
ret %Int %z
"""

extern pure def infixDiv(x: Int, y: Int): Int = """
%z = sdiv %Int %x, %y
ret %Int %z
"""

extern pure def infixSub(x: Int, y: Int): Int = """
%z = sub %Int %x, %y
ret %Int %z
"""

extern pure def mod(x: Int, y: Int): Int = """
%z = srem %Int %x, %y
ret %Int %z
"""


// ordering on signed integers
// ===========================

extern pure def infixEq(x: Int, y: Int): Boolean = """
%z = icmp eq %Int %x, %y
%fat_z = zext i1 %z to i64
%adt_boolean = insertvalue %Pos zeroinitializer, i64 %fat_z, 0
ret %Pos %adt_boolean
"""

extern pure def infixNeq(x: Int, y: Int): Boolean = """
%z = icmp ne %Int %x, %y
%fat_z = zext i1 %z to i64
%adt_boolean = insertvalue %Pos zeroinitializer, i64 %fat_z, 0
ret %Pos %adt_boolean
"""

extern pure def infixLt(x: Int, y: Int): Boolean = """
; TODO is the following more correct? "%z = icmp slt %Int %x, %y %w = zext i1 %z to i64 %b = insertvalue %Pos zeroinitializer, i64 %w, 0 ret %Pos %b"
%z = icmp slt %Int %x, %y
%fat_z = zext i1 %z to i64
%adt_boolean = insertvalue %Pos zeroinitializer, i64 %fat_z, 0
ret %Pos %adt_boolean
"""

extern pure def infixLte(x: Int, y: Int): Boolean = """
%z = icmp sle %Int %x, %y
%fat_z = zext i1 %z to i64
%adt_boolean = insertvalue %Pos zeroinitializer, i64 %fat_z, 0
ret %Pos %adt_boolean
"""

extern pure def infixGt(x: Int, y: Int): Boolean = """
%z = icmp sgt %Int %x, %y
%fat_z = zext i1 %z to i64
%adt_boolean = insertvalue %Pos zeroinitializer, i64 %fat_z, 0
ret %Pos %adt_boolean
"""

extern pure def infixGte(x: Int, y: Int): Boolean = """
%z = icmp sge %Int %x, %y
%fat_z = zext i1 %z to i64
%adt_boolean = insertvalue %Pos zeroinitializer, i64 %fat_z, 0
ret %Pos %adt_boolean
"""


// boolean algebra
// ===============

extern pure def infixEq(x: Boolean, y: Boolean): Boolean = """
%slim_x = extractvalue %Pos %x, 0
%slim_y = extractvalue %Pos %y, 0
%slim_z = icmp eq i64 %slim_x, %slim_y
%fat_z = zext i1 %slim_z to i64
%adt_boolean = insertvalue %Pos zeroinitializer, i64 %fat_z, 0
ret %Pos %adt_boolean
"""

extern pure def infixNeq(x: Boolean, y: Boolean): Boolean = """
%slim_x = extractvalue %Pos %x, 0
%slim_y = extractvalue %Pos %y, 0
%slim_z = icmp ne i64 %slim_x, %slim_y
%fat_z = zext i1 %slim_z to i64
%adt_boolean = insertvalue %Pos zeroinitializer, i64 %fat_z, 0
ret %Pos %adt_boolean
"""

extern pure def not(adt_p: Boolean): Boolean = """
%p = extractvalue %Pos %adt_p, 0
%q = xor i64 1, %p
%adt_q = insertvalue %Pos zeroinitializer, i64 %q, 0
ret %Pos %adt_q
"""

extern pure def infixOr(adt_p: Boolean, adt_q: Boolean): Boolean = """
%p = extractvalue %Pos %adt_p, 0
%q = extractvalue %Pos %adt_q, 0
%r = or i64 %p, %q
%adt_r = insertvalue %Pos zeroinitializer, i64 %r, 0
ret %Pos %adt_r
"""

extern pure def infixAnd(adt_p: Boolean, adt_q: Boolean): Boolean = """
%p = extractvalue %Pos %adt_p, 0
%q = extractvalue %Pos %adt_q, 0
%r = and i64 %p, %q
%adt_r = insertvalue %Pos zeroinitializer, i64 %r, 0
ret %Pos %adt_r
"""<|MERGE_RESOLUTION|>--- conflicted
+++ resolved
@@ -1,8 +1,6 @@
 module effekt
 
 extern include "rts.ll"
-<<<<<<< HEAD
-extern include "primitives.ll"
 
 
 // Effekt-closed stdlib facilities
@@ -21,29 +19,11 @@
     max(n, neg(n))
 
 
-// Console ops
-// ===========
-=======
-
-
-// I/O primitives
-// ==============
->>>>>>> d7e0382e
-
 extern effect Console
 extern include "primitives.ll"
 
 extern pure def println(n: Int): Unit / Console =
   "call void @c_println_int64(i64 %n)   ret %Pos zeroinitializer"
-
-<<<<<<< HEAD
-// TODO
-// extern pure def println(b: Boolean): Unit / Console =
-//   "call void @printBoolean_impl(%Boolean %b) ret %Pos zeroinitializer"
-=======
-extern pure def println(b: Boolean): Unit / Console =
-  "call void @c_println_pos_boolean(%Pos %b)   ret %Pos zeroinitializer"
->>>>>>> d7e0382e
 
 
 // integer primitives
