--- conflicted
+++ resolved
@@ -4,7 +4,6 @@
 extern include "primitives.ll"
 
 
-<<<<<<< HEAD
 // Effekt-closed stdlib facilities
 // ===============================
 
@@ -20,9 +19,6 @@
 def abs(n: Int): Int =
     max(n, neg(n))
 
-=======
-// i/o
->>>>>>> 44071517
 
 extern effect Console
 
@@ -32,41 +28,13 @@
 extern io def println(b: Boolean): Unit / Console =
   "%unit = call %Pos @c_println_Boolean(%Pos %b)   ret %Pos %unit"
 
-<<<<<<< HEAD
-=======
 extern io def println(x: Double): Unit / Console =
   "%unit = call %Pos @c_println_Double(%Double %x)   ret %Pos %unit"
 
->>>>>>> 44071517
+
 
 // integer arithmetic
 
-<<<<<<< HEAD
-extern pure def infixAdd(x: Int, y: Int): Int = """
-%z = add %Int %x, %y
-ret %Int %z
-"""
-
-extern pure def infixMul(x: Int, y: Int): Int = """
-%z = mul %Int %x, %y
-ret %Int %z
-"""
-
-extern pure def infixDiv(x: Int, y: Int): Int = """
-%z = sdiv %Int %x, %y
-ret %Int %z
-"""
-
-extern pure def infixSub(x: Int, y: Int): Int = """
-%z = sub %Int %x, %y
-ret %Int %z
-"""
-
-extern pure def mod(x: Int, y: Int): Int = """
-%z = srem %Int %x, %y
-ret %Int %z
-"""
-=======
 extern pure def infixAdd(x: Int, y: Int): Int = "%z = add  %Int %x, %y ret %Int %z"
 extern pure def infixSub(x: Int, y: Int): Int = "%z = sub  %Int %x, %y ret %Int %z"
 extern pure def infixMul(x: Int, y: Int): Int = "%z = mul  %Int %x, %y ret %Int %z"
@@ -81,7 +49,6 @@
 extern pure def infixSub(x: Double, y: Double): Double = "%z = fsub %Double %x, %y ret %Double %z"
 extern pure def infixMul(x: Double, y: Double): Double = "%z = fmul %Double %x, %y ret %Double %z"
 extern pure def infixDiv(x: Double, y: Double): Double = "%z = fdiv %Double %x, %y ret %Double %z"
->>>>>>> 44071517
 
 
 // ordering on signed integers
