#ifndef EFFEKT_PRIMITIVES_C
#define EFFEKT_PRIMITIVES_C


// types

struct Pos {
    uint64_t tag; // type-local tag
    void *obj; // heap object
};

typedef int64_t Int;
typedef double Double;

static const struct Pos Unit = (struct Pos) { .tag = 0, .obj = NULL, };
static const struct Pos BooleanFalse = (struct Pos) { .tag = 0, .obj = NULL, };
static const struct Pos BooleanTrue = (struct Pos) { .tag = 1, .obj = NULL, };


// i/o

struct Pos c_println_Int(const Int n) {
<<<<<<< HEAD
    printf("%ld\n", n);
=======
    printf("%" PRId64 "\n", n);
>>>>>>> adcef462
    return Unit;
}

struct Pos c_println_Boolean(const struct Pos p) {
    printf("%s\n", p.tag ? "true" : "false");
    return Unit;
}

struct Pos c_println_Double(const Double x) {
    printf("%g\n", x);
    return Unit;
}


<<<<<<< HEAD
// arithmetic

#define C_OP(T, OP_NAME, OP) \
    T c_ ## OP_NAME ## _ ## T ## _ ## T (const T x, const T y) { \
        return x OP y; }

// integer arithmetic
C_OP(Int, add, +)
C_OP(Int, sub, -)
C_OP(Int, mul, *)
C_OP(Int, div, /)
C_OP(Int, mod, %)

// floating-point arithmetic
C_OP(Double, add, +)
C_OP(Double, sub, -)
C_OP(Double, mul, *)
C_OP(Double, div, /)
// NOTE: requires linking against `-lm` and `#include <math.h>`
Double c_mod_Double_Double(Double x, Double y) { return fmod(x, y); }

#undef C_OP


=======
>>>>>>> adcef462
#endif<|MERGE_RESOLUTION|>--- conflicted
+++ resolved
@@ -20,11 +20,7 @@
 // i/o
 
 struct Pos c_println_Int(const Int n) {
-<<<<<<< HEAD
-    printf("%ld\n", n);
-=======
     printf("%" PRId64 "\n", n);
->>>>>>> adcef462
     return Unit;
 }
 
@@ -39,31 +35,4 @@
 }
 
 
-<<<<<<< HEAD
-// arithmetic
-
-#define C_OP(T, OP_NAME, OP) \
-    T c_ ## OP_NAME ## _ ## T ## _ ## T (const T x, const T y) { \
-        return x OP y; }
-
-// integer arithmetic
-C_OP(Int, add, +)
-C_OP(Int, sub, -)
-C_OP(Int, mul, *)
-C_OP(Int, div, /)
-C_OP(Int, mod, %)
-
-// floating-point arithmetic
-C_OP(Double, add, +)
-C_OP(Double, sub, -)
-C_OP(Double, mul, *)
-C_OP(Double, div, /)
-// NOTE: requires linking against `-lm` and `#include <math.h>`
-Double c_mod_Double_Double(Double x, Double y) { return fmod(x, y); }
-
-#undef C_OP
-
-
-=======
->>>>>>> adcef462
 #endif