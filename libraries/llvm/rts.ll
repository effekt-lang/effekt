; Run-Time System

%Evidence = type i64

; Basic types

%Environment = type ptr

; Reference counts
%ReferenceCount = type i64

; Code to share (bump rc) an environment
%Sharer = type ptr

; Code to drop an environment
%Eraser = type ptr

; Every heap object starts with a header
%Header = type {%ReferenceCount, %Eraser}

; A heap object is a pointer to a header followed by payload.
;
;   +--[ Header ]--------------+-------------+
;   | ReferenceCount  | Eraser | Payload ... |
;   +-----------------+--------+-------------+
%Object = type ptr


; A Frame has the following layout
;
;   +-------[ FrameHeader ]------------+--------------+
;   | ReturnAddress  | Sharer | Eraser | Payload ...  |
;   +----------------------------------+--------------+

; A stack pointer points to the top-most frame followed by all other frames.
;
; For example
;
;     +--------------------+   <- Limit
;     :                    :
;     :                    :   <- StackPointer
;     +--------------------+
;     | FrameHeader        |
;     |    z               |
;     |    y               |
;     |    x               |
;     +--------------------+
;     | ... next frame ... |
;     +--------------------+
;     :        ...         :
;     +--------------------+ <- Base
%StackPointer = type ptr
%Base = type %StackPointer
%Limit = type %StackPointer
%ReturnAddress = type ptr
%FrameHeader = type { %ReturnAddress, %Sharer, %Eraser }

; Pointers for a heap allocated stack
%Memory = type { %StackPointer, %Base, %Limit }

; The garbage collector differentiates three groups of types:
; - Values (Integer, Double)
; - Objects (Positive, Negative)
; - Strings
; For each group we have an arena where mutable state is allocated.
;
%Region = type [ 3 x %Memory ]

; The "meta" stack (a stack of stacks) -- a pointer to a %StackValue
%Stack = type ptr

; Unique tags to index into the stack.
%Prompt = type i64

; fresh prompt generation
@lastPrompt = private global %Prompt 0

; This is used for two purposes:
;   - a refied first-class list of stacks (cyclic linked-list)
;   - as part of an intrusive linked-list of stacks (meta stack)
%StackValue = type { %ReferenceCount, %Memory, %Region, %Prompt, %Stack }




; Positive data types consist of a (type-local) tag and a heap object
%Pos = type {i64, %Object}

; Negative types (codata) consist of a vtable and a heap object
%Neg = type {ptr, %Object}

; Reference into an arena (prompt -- cast to 32bit, offset 32bit)
%Reference = type {i32, i32}

; Builtin Types

%Int = type i64
%Double = type double
%Byte = type i8
%Char = type i64
%Bool = type %Pos
%Unit = type %Pos
%String = type %Pos

; Foreign imports

declare ptr @malloc(i64)
declare void @free(ptr)
declare ptr @realloc(ptr, i64)
declare void @memcpy(ptr, ptr, i64)
declare i64 @llvm.ctlz.i64 (i64 , i1)
declare i64 @llvm.fshr.i64(i64, i64, i64)
declare void @print(i64)
declare void @exit(i64)


; Prompts

define %Prompt @currentPrompt(%Stack %stack) {
    %prompt_pointer = getelementptr %StackValue, ptr %stack, i64 0, i32 3
    %prompt = load %Prompt, ptr %prompt_pointer
    ret %Prompt %prompt
}

define %Prompt @freshPrompt() {
    %currentPrompt = load %Prompt, ptr @lastPrompt
    %newPrompt = add %Prompt %currentPrompt, 1
    store %Prompt %newPrompt, ptr @lastPrompt
    ret %Prompt %newPrompt
}

; Garbage collection

define %Object @newObject(%Eraser %eraser, i64 %environmentSize) alwaysinline {
    ; This magical 16 is the size of the object header
    %size = add i64 %environmentSize, 16
    %object = call ptr @malloc(i64 %size)
    %objectReferenceCount = getelementptr %Header, ptr %object, i64 0, i32 0
    %objectEraser = getelementptr %Header, ptr %object, i64 0, i32 1
    store %ReferenceCount 0, ptr %objectReferenceCount
    store %Eraser %eraser, ptr %objectEraser
    ret %Object %object
}

define %Environment @objectEnvironment(%Object %object) alwaysinline {
    ; Environment is stored right after header
    %environment = getelementptr %Header, ptr %object, i64 1
    ret %Environment %environment
}

define void @shareObject(%Object %object) alwaysinline {
    %isNull = icmp eq %Object %object, null
    br i1 %isNull, label %done, label %next

    next:
    %objectReferenceCount = getelementptr %Header, ptr %object, i64 0, i32 0
    %referenceCount = load %ReferenceCount, ptr %objectReferenceCount
    %referenceCount.1 = add %ReferenceCount %referenceCount, 1
    store %ReferenceCount %referenceCount.1, ptr %objectReferenceCount
    br label %done

    done:
    ret void
}

define void @sharePositive(%Pos %val) alwaysinline {
    %object = extractvalue %Pos %val, 1
    tail call void @shareObject(%Object %object)
    ret void
}

define void @shareNegative(%Neg %val) alwaysinline {
    %object = extractvalue %Neg %val, 1
    tail call void @shareObject(%Object %object)
    ret void
}

define void @eraseObject(%Object %object) alwaysinline {
    %isNull = icmp eq %Object %object, null
    br i1 %isNull, label %done, label %next

    next:
    %objectReferenceCount = getelementptr %Header, ptr %object, i64 0, i32 0
    %referenceCount = load %ReferenceCount, ptr %objectReferenceCount
    switch %ReferenceCount %referenceCount, label %decr [%ReferenceCount 0, label %free]

    decr:
    %referenceCount.1 = sub %ReferenceCount %referenceCount, 1
    store %ReferenceCount %referenceCount.1, ptr %objectReferenceCount
    ret void

    free:
    %objectEraser = getelementptr %Header, ptr %object, i64 0, i32 1
    %eraser = load %Eraser, ptr %objectEraser
    %environment = call %Environment @objectEnvironment(%Object %object)
    call void %eraser(%Environment %environment)
    call void @free(%Object %object)
    br label %done

    done:
    ret void
}

define void @erasePositive(%Pos %val) alwaysinline {
    %object = extractvalue %Pos %val, 1
    tail call void @eraseObject(%Object %object)
    ret void
}

define void @eraseNegative(%Neg %val) alwaysinline {
    %object = extractvalue %Neg %val, 1
    tail call void @eraseObject(%Object %object)
    ret void
}


; Arena management
define ptr @getRegionPointer(%Prompt %prompt, %Stack %stack) {
entry:
    %prompt_pointer = getelementptr %StackValue, %Stack %stack, i64 0, i32 3
    %currentPrompt = load %Prompt, ptr %prompt_pointer
    %promptMatch = icmp eq %Prompt %currentPrompt, %prompt
    br i1 %promptMatch, label %found, label %continue

continue:
    %nextStack_pointer = getelementptr %StackValue, %Stack %stack, i64 0, i32 4
    %nextStack = load %Stack, ptr %nextStack_pointer
    %region = tail call ptr @getRegionPointer(%Prompt %prompt, %Stack %nextStack)
    ret ptr %region

found:
    %stackRegion = getelementptr %StackValue, %Stack %stack, i64 0, i32 2
    ret ptr %stackRegion
}

define { ptr, %Reference } @alloc(i64 %index, %Prompt %prompt, %Stack %stack) alwaysinline {
    %region_pointer = call ptr @getRegionPointer(%Prompt %prompt, %Stack %stack)

    %stackPointer_pointer = getelementptr %Region, ptr %region_pointer, i64 0, i64 %index, i32 0
    %base_pointer = getelementptr %Region, ptr %region_pointer, i64 0, i64 %index, i32 1
    %limit_pointer = getelementptr %Region, ptr %region_pointer, i64 0, i64 %index, i32 2

    %stackPointer = load %StackPointer, ptr %stackPointer_pointer
    %base = load %Base, ptr %base_pointer
    %limit = load %Limit, ptr %limit_pointer

    %object = icmp ne i64 %index, 0
    %size = select i1 %object, i64 16, i64 8

    %nextStackPointer = getelementptr i8, %StackPointer %stackPointer, i64 %size

    %cmp = icmp ule %StackPointer %nextStackPointer, %limit
    br i1 %cmp, label %continue, label %realloc

continue:
    store %StackPointer %nextStackPointer, ptr %stackPointer_pointer
    %intBase = ptrtoint %Base %base to i64
    %intStackPointer = ptrtoint %StackPointer %stackPointer to i64
    %offset64 = sub i64 %intStackPointer, %intBase

    %prompt32 = trunc i64 %prompt to i32
    %offset32 = trunc i64 %offset64 to i32

    %ret.0 = insertvalue { ptr, %Reference } undef, %StackPointer %stackPointer, 0
    %ref.1 = insertvalue %Reference undef, i32 %prompt32, 0
    %ref.2 = insertvalue %Reference %ref.1, i32 %offset32, 1
    %ret.1 = insertvalue { ptr, %Reference } %ret.0, %Reference %ref.2, 1
    ret { ptr, %Reference } %ret.1

realloc:
    %intBase_2 = ptrtoint %Base %base to i64
    %intLimit = ptrtoint %Limit %limit to i64
    %arenaSize = sub i64 %intLimit, %intBase_2
    %empty = icmp eq i64 %arenaSize, 0
    %double = mul i64 %arenaSize, 2
    %newArenaSize = select i1 %empty, i64 1024, i64 %double

    %newBase = call ptr @realloc(ptr %base, i64 %newArenaSize)
    %newlimit = getelementptr i8, %Base %newBase, i64 %newArenaSize
    %newStackPointer = getelementptr i8, %Base %newBase, i64 %arenaSize
    %newNextStackPointer = getelementptr i8, %StackPointer %newStackPointer, i64 %size

    store %Base %newBase, ptr %base_pointer
    store %Limit %newlimit, ptr %limit_pointer
    store %StackPointer %newNextStackPointer, ptr %stackPointer_pointer

    %prompt32_2 = trunc i64 %prompt to i32
    %arenaSize32 = trunc i64 %arenaSize to i32

    %ret..0 = insertvalue { ptr, %Reference } undef, %StackPointer %newStackPointer, 0
    %ref..1 = insertvalue %Reference undef, i32 %prompt32_2, 0
    %ref..2 = insertvalue %Reference %ref..1, i32 %arenaSize32, 1
    %ret..1 = insertvalue { ptr, %Reference } %ret..0, %Reference %ref..2, 1
    ret { ptr, %Reference } %ret..1
}


define ptr @getPointer(%Reference %reference, i64 %index, %Stack %stack) {
    %prompt32 = extractvalue %Reference %reference, 0
    %offset32 = extractvalue %Reference %reference, 1
    %prompt = zext i32 %prompt32 to i64
    %offset = zext i32 %offset32 to i64

    %region_pointer = call ptr @getRegionPointer(%Prompt %prompt, %Stack %stack)
    %base_pointer = getelementptr %Region, ptr %region_pointer, i64 0, i64 %index, i32 1
    %base = load %Base, ptr %base_pointer
    %pointer = getelementptr i8, ptr %base, i64 %offset
    ret ptr %pointer
}

; Stack management

define %StackPointer @stackAllocate(%Stack %stack, i64 %n) {
    %stackStackPointer = getelementptr %StackValue, %Stack %stack, i64 0, i32 1, i32 0
    %stackPointer = load %StackPointer, ptr %stackStackPointer

    %stackPointer_2 = getelementptr i8, %StackPointer %stackPointer, i64 %n
    store %StackPointer %stackPointer_2, ptr %stackStackPointer
    ret %StackPointer %stackPointer
}

define %StackPointer @stackDeallocate(%Stack %stack, i64 %n) {
    %stackStackPointer = getelementptr %StackValue, %Stack %stack, i64 0, i32 1, i32 0
    %stackPointer = load %StackPointer, ptr %stackStackPointer

    %o = sub i64 0, %n
    %stackPointer_2 = getelementptr i8, %StackPointer %stackPointer, i64 %o
    store %StackPointer %stackPointer_2, ptr %stackStackPointer

    ret %StackPointer %stackPointer_2
}

; Meta-stack management

define %Memory @newMemory() {
    %stackPointer = call %StackPointer @malloc(i64 268435456)
    %limit = getelementptr i8, ptr %stackPointer, i64 268435456

    %memory.0 = insertvalue %Memory undef, %StackPointer %stackPointer, 0
    %memory.1 = insertvalue %Memory %memory.0, %Base %stackPointer, 1
    %memory.2 = insertvalue %Memory %memory.1, %Limit %limit, 2

    ret %Memory %memory.2
}

define %Stack @newStack(%Prompt %prompt) {

    ; TODO find actual size of stack
    %stack = call ptr @malloc(i64 120)

    ; TODO initialize to zero and grow later
    %stackMemory = call %Memory @newMemory()

    %stack.0 = insertvalue %StackValue undef, %ReferenceCount 0, 0
    %stack.1 = insertvalue %StackValue %stack.0, %Memory %stackMemory, 1
    %stack.2 = insertvalue %StackValue %stack.1, %Region zeroinitializer, 2
    %stack.3 = insertvalue %StackValue %stack.2, %Prompt %prompt, 3
    %stack.4 = insertvalue %StackValue %stack.3, %Stack zeroinitializer, 4

    store %StackValue %stack.4, %Stack %stack

    ret %Stack %stack
}

define void @pushStack(%Stack %stack, %Stack %oldStack) {
    %stackRest = getelementptr %StackValue, %Stack %stack, i64 0, i32 4
    %rest = load %Stack, ptr %stackRest
    %isNull = icmp eq %Stack %rest, null
    br i1 %isNull, label %done, label %next

done:
    store %Stack %oldStack, ptr %stackRest
    ret void

next:
    tail call void @pushStack(%Stack %rest, %Stack %oldStack)
    ret void
}

define %Stack @popStacks(%Stack %stack, %Prompt %prompt) {
entry:
    %prompt_pointer = getelementptr %StackValue, %Stack %stack, i64 0, i32 3
    %currentPrompt = load %Prompt, ptr %prompt_pointer
    %promptMatch = icmp eq %Prompt %currentPrompt, %prompt
    br i1 %promptMatch, label %found, label %continue

continue:
    %nextStack_pointer = getelementptr %StackValue, %Stack %stack, i64 0, i32 4
    %nextStack = load %Stack, ptr %nextStack_pointer
    %result = tail call %Stack @popStacks(%Stack %nextStack, %Prompt %prompt)
    ret %Stack %result

found:
    %nextStack2_pointer = getelementptr %StackValue, %Stack %stack, i64 0, i32 4
    %nextStack2 = load %Stack, ptr %nextStack2_pointer
    store %Stack null, ptr %nextStack2_pointer
    ret %Stack %nextStack2
}

define void @eraseMemory(%Memory %memory) {
    %stackPointer = extractvalue %Memory %memory, 0
    call void @free(%StackPointer %stackPointer)
    ret void
}

define void @forEachObject(ptr %elementPointer, ptr %end, ptr %f) alwaysinline {
    %done = icmp uge ptr %elementPointer, %end
    br i1 %done, label %return, label %erase

erase:
    %element = load %Pos, ptr %elementPointer
    call void %f(%Pos %element)

    %nextElementPointer = getelementptr %Pos, ptr %elementPointer, i64 1
    tail call void @forEachObject(ptr %nextElementPointer, ptr %end, ptr %f)
    ret void

return:
    ret void
}

define void @eraseRegion(%Region %region) alwaysinline {
    %valuesBase = extractvalue %Region %region, 0, 1
    call void @free(%Base %valuesBase)

    %objectsBase = extractvalue %Region %region, 1, 1
    %objectsStackPointer = extractvalue %Region %region, 1, 0
    call void @forEachObject(%Base %objectsBase, %StackPointer %objectsStackPointer, %Eraser @erasePositive)
    call void @free(%Base %objectsBase)

    %stringsBase = extractvalue %Region %region, 2, 1
    %stringsStackPointer = extractvalue %Region %region, 2, 0
    call void @forEachObject(%Base %stringsBase, %StackPointer %stringsStackPointer, %Eraser @erasePositive)
    call void @free(%Base %stringsBase)

    ret void
}

define %Stack @underflowStack(%Stack %stack) {
    %stackMemory = getelementptr %StackValue, %Stack %stack, i64 0, i32 1
    %stackRegion = getelementptr %StackValue, %Stack %stack, i64 0, i32 2
    %stackRest = getelementptr %StackValue, %Stack %stack, i64 0, i32 4

    %memory = load %Memory, ptr %stackMemory
    %region = load %Region, ptr %stackRegion
    %rest = load %Stack, ptr %stackRest

    call void @eraseMemory(%Memory %memory)
    call void @eraseRegion(%Region %region)
    call void @free(%Stack %stack)

    ret %Stack %rest
}

define %Memory @copyMemory(%Memory %memory) alwaysinline {
    %stackPointer = extractvalue %Memory %memory, 0
    %base = extractvalue %Memory %memory, 1
    %limit = extractvalue %Memory %memory, 2

    %intStackPointer = ptrtoint %StackPointer %stackPointer to i64
    %intBase = ptrtoint %Base %base to i64
    %intLimit = ptrtoint %Limit %limit to i64
    %used = sub i64 %intStackPointer, %intBase
    %size = sub i64 %intLimit, %intBase

    %newBase = call ptr @malloc(i64 %size)
    %intNewBase = ptrtoint %Base %newBase to i64
    %intNewStackPointer = add i64 %intNewBase, %used
    %intNewLimit = add i64 %intNewBase, %size
    %newStackPointer = inttoptr i64 %intNewStackPointer to %StackPointer
    %newLimit = inttoptr i64 %intNewLimit to %Limit

    call void @memcpy(ptr %newBase, ptr %base, i64 %used)

    %memory.0 = insertvalue %Memory undef, %StackPointer %newStackPointer, 0
    %memory.1 = insertvalue %Memory %memory.0, %Base %newBase, 1
    %memory.2 = insertvalue %Memory %memory.1, %Limit %newLimit, 2

    ret %Memory %memory.2
}

define %Region @copyRegion(%Region %region) alwaysinline {
    %memory.0 = extractvalue %Region %region, 0
    %memory.1 = extractvalue %Region %region, 1
    %memory.2 = extractvalue %Region %region, 2

    %objectsBase = extractvalue %Region %region, 1, 1
    %objectsStackPointer = extractvalue %Region %region, 1, 0
    call void @forEachObject(%Base %objectsBase, %StackPointer %objectsStackPointer, %Sharer @sharePositive)

    %stringsBase = extractvalue %Region %region, 2, 1
    %stringsStackPointer = extractvalue %Region %region, 2, 0
    call void @forEachObject(%Base %stringsBase, %StackPointer %stringsStackPointer, %Sharer @sharePositive)

    %newMemory.0 = call %Memory @copyMemory(%Memory %memory.0)
    %newMemory.1 = call %Memory @copyMemory(%Memory %memory.1)
    %newMemory.2 = call %Memory @copyMemory(%Memory %memory.2)

    %region.0 = insertvalue %Region undef, %Memory %newMemory.0, 0
    %region.1 = insertvalue %Region %region.0, %Memory %newMemory.1, 1
    %region.2 = insertvalue %Region %region.1, %Memory %newMemory.2, 2

    ret %Region %region.2
}

define %Stack @uniqueStack(%Stack %stack) alwaysinline {

entry:
    %stackReferenceCount = getelementptr %StackValue, %Stack %stack, i64 0, i32 0
    %referenceCount = load %ReferenceCount, ptr %stackReferenceCount
    switch %ReferenceCount %referenceCount, label %copy [%ReferenceCount 0, label %done]

done:
    ret %Stack %stack

copy:
    %newOldReferenceCount = sub %ReferenceCount %referenceCount, 1
    store %ReferenceCount %newOldReferenceCount, ptr %stackReferenceCount

    %newHead = call ptr @malloc(i64 120)
    br label %loop

loop:
    %old = phi %Stack [%stack, %copy], [%rest, %next]
    %newStack = phi %Stack [%newHead, %copy], [%nextNew, %next]

    %stackMemory = getelementptr %StackValue, %Stack %old, i64 0, i32 1
    %stackRegion = getelementptr %StackValue, %Stack %old, i64 0, i32 2
    %stackPrompt = getelementptr %StackValue, %Stack %old, i64 0, i32 3
    %stackRest = getelementptr %StackValue, %Stack %old, i64 0, i32 4

    %memory = load %Memory, ptr %stackMemory
    %region = load %Region, ptr %stackRegion
    %prompt = load %Prompt, ptr %stackPrompt
    %rest = load %Stack, ptr %stackRest

    %newStackReferenceCount = getelementptr %StackValue, %Stack %newStack, i64 0, i32 0
    %newStackMemory = getelementptr %StackValue, %Stack %newStack, i64 0, i32 1
    %newStackRegion = getelementptr %StackValue, %Stack %newStack, i64 0, i32 2
    %newStackPrompt = getelementptr %StackValue, %Stack %newStack, i64 0, i32 3
    %newStackRest = getelementptr %StackValue, %Stack %newStack, i64 0, i32 4

    %newMemory = call %Memory @copyMemory(%Memory %memory)

    %newStackPointer = extractvalue %Memory %newMemory, 0
    call void @shareFrames(%StackPointer %newStackPointer)

    %newRegion = call %Region @copyRegion(%Region %region)

    store %ReferenceCount 0, ptr %newStackReferenceCount
    store %Memory %newMemory, ptr %newStackMemory
    store %Region %newRegion, ptr %newStackRegion
    store %Prompt %prompt, ptr %newStackPrompt

    %isNull = icmp eq %Stack %rest, null
    br i1 %isNull, label %stop, label %next

next:
    %nextNew = call ptr @malloc(i64 120)
    store %Stack %nextNew, ptr %newStackRest
    br label %loop

stop:
    store %Stack null, ptr %newStackRest
    ret %Stack %newHead
}

define void @shareStack(%Stack %stack) alwaysinline {
    %stackReferenceCount = getelementptr %StackValue, %Stack %stack, i64 0, i32 0
    %referenceCount = load %ReferenceCount, ptr %stackReferenceCount
    %referenceCount.1 = add %ReferenceCount %referenceCount, 1
    store %ReferenceCount %referenceCount.1, ptr %stackReferenceCount
    ret void
}

define void @eraseStack(%Stack %stack) alwaysinline {
    %stackReferenceCount = getelementptr %StackValue, %Stack %stack, i64 0, i32 0
    %referenceCount = load %ReferenceCount, ptr %stackReferenceCount
    switch %ReferenceCount %referenceCount, label %decr [%ReferenceCount 0, label %free]

    decr:
    %referenceCount.1 = sub %ReferenceCount %referenceCount, 1
    store %ReferenceCount %referenceCount.1, ptr %stackReferenceCount
    ret void

    free:
    %stackStackPointer = getelementptr %StackValue, %Stack %stack, i64 0, i32 1, i32 0
    %stackRegion = getelementptr %StackValue, %Stack %stack, i64 0, i32 2
    %stackRest = getelementptr %StackValue, %Stack %stack, i64 0, i32 4

    %stackPointer = load %StackPointer, ptr %stackStackPointer
    %region = load %Region, ptr %stackRegion
    %rest = load %Stack, ptr %stackRest

    call void @free(%Stack %stack)
    call void @eraseFrames(%StackPointer %stackPointer)
    call void @eraseRegion(%Region %region)

    %isNull = icmp eq %Stack %rest, null
    br i1 %isNull, label %done, label %next

next:
    call void @eraseStack(%Stack %rest)
    ret void

done:
    ret void
}

define void @shareFrames(%StackPointer %stackPointer) alwaysinline {
    %newStackPointer = getelementptr %FrameHeader, %StackPointer %stackPointer, i64 -1
    %stackSharer = getelementptr %FrameHeader, %StackPointer %newStackPointer, i64 0, i32 1
    %sharer = load %Sharer, ptr %stackSharer
    tail call void %sharer(%StackPointer %newStackPointer)
    ret void
}

define void @eraseFrames(%StackPointer %stackPointer) alwaysinline {
    %newStackPointer = getelementptr %FrameHeader, %StackPointer %stackPointer, i64 -1
    %stackEraser = getelementptr %FrameHeader, %StackPointer %newStackPointer, i64 0, i32 2
    %eraser = load %Eraser, ptr %stackEraser
    tail call void %eraser(%StackPointer %newStackPointer)
    ret void
}

; RTS initialization

define tailcc void @topLevel(%Pos %val, %Stack %stack) {
    %rest = call %Stack @underflowStack(%Stack %stack)
    ; assert %rest == null
    ret void
}

define void @topLevelSharer(%Environment %environment) {
    ; TODO this should never be called
    ret void
}

define void @topLevelEraser(%Environment %environment) {
    ; TODO this should never be called
    ret void
}

define %Stack @withEmptyStack() {
    ; TODO all stacks share the same source of fresh prompts
    %prompt = call %Prompt @freshPrompt()
    %stack = call %Stack @newStack(%Prompt %prompt)

    %stackStackPointer = getelementptr %StackValue, %Stack %stack, i64 0, i32 1, i32 0
    %stackPointer = load %StackPointer, ptr %stackStackPointer

    %returnAddressPointer = getelementptr %FrameHeader, %StackPointer %stackPointer, i64 0, i32 0
    %sharerPointer = getelementptr %FrameHeader, %StackPointer %stackPointer, i64 0, i32 1
    %eraserPointer = getelementptr %FrameHeader, %StackPointer %stackPointer, i64 0, i32 2

    store %ReturnAddress @topLevel, ptr %returnAddressPointer
    store %Sharer @topLevelSharer, ptr %sharerPointer
    store %Eraser @topLevelEraser, ptr %eraserPointer

    %stackPointer_2 = getelementptr %FrameHeader, %StackPointer %stackPointer, i64 1
    store %StackPointer %stackPointer_2, ptr %stackStackPointer

    ret %Stack %stack
}

define void @resume_Int(%Stack %stack, %Int %argument) {
    %stackPointer = call ccc %StackPointer @stackDeallocate(%Stack %stack, i64 24)
    %returnAddressPointer = getelementptr %FrameHeader, %StackPointer %stackPointer, i64 0, i32 0
    %returnAddress = load %ReturnAddress, ptr %returnAddressPointer
    tail call tailcc void %returnAddress(%Int %argument, %Stack %stack)
    ret void
}

define void @resume_Pos(%Stack %stack, %Pos %argument) {
    %stackPointer = call ccc %StackPointer @stackDeallocate(%Stack %stack, i64 24)
    %returnAddressPointer = getelementptr %FrameHeader, %StackPointer %stackPointer, i64 0, i32 0
    %returnAddress = load %ReturnAddress, ptr %returnAddressPointer
    tail call tailcc void %returnAddress(%Pos %argument, %Stack %stack)
    ret void
}

define void @run(%Neg %f) {
    ; fresh stack
    %stack = call %Stack @withEmptyStack()

    ; prepare call
    %arrayPointer = extractvalue %Neg %f, 0
    %object = extractvalue %Neg %f, 1
    %functionPointerPointer = getelementptr ptr, ptr %arrayPointer, i64 0
    %functionPointer = load ptr, ptr %functionPointerPointer

    ; call
<<<<<<< HEAD
    tail call tailcc %Pos %functionPointer(%Object %object, %Evidence 0, %Stack %stack)
=======
    tail call tailcc %Pos %functionPointer(%Object %object, i64 %arg, %Stack %stack)
>>>>>>> 5c5b53bc
    ret void
}

define void @run_Int(%Neg %f, i64 %argument) {
    ; fresh stack
    %stack = call %Stack @withEmptyStack()

    ; prepare call
    %arrayPointer = extractvalue %Neg %f, 0
    %object = extractvalue %Neg %f, 1
    %functionPointerPointer = getelementptr ptr, ptr %arrayPointer, i64 0
    %functionPointer = load ptr, ptr %functionPointerPointer

    ; call
<<<<<<< HEAD
    tail call tailcc %Pos %functionPointer(%Object %object, %Evidence 0, i64 %argument, %Stack %stack)
=======
    tail call tailcc %Pos %functionPointer(%Object %object, %Pos %arg, %Stack %stack)
>>>>>>> 5c5b53bc
    ret void
}

define void @run_Pos(%Neg %f, %Pos %argument) {
    ; fresh stack
    %stack = call %Stack @withEmptyStack()

    ; prepare call
    %arrayPointer = extractvalue %Neg %f, 0
    %object = extractvalue %Neg %f, 1
    %functionPointerPointer = getelementptr ptr, ptr %arrayPointer, i64 0
    %functionPointer = load ptr, ptr %functionPointerPointer

    ; call
<<<<<<< HEAD
    tail call tailcc %Pos %functionPointer(%Object %object, %Evidence 0, %Pos %argument, %Stack %stack)
=======
    tail call tailcc %Pos %functionPointer(%Object %object, %Stack %stack)
>>>>>>> 5c5b53bc
    ret void
}
<|MERGE_RESOLUTION|>--- conflicted
+++ resolved
@@ -690,11 +690,7 @@
     %functionPointer = load ptr, ptr %functionPointerPointer
 
     ; call
-<<<<<<< HEAD
-    tail call tailcc %Pos %functionPointer(%Object %object, %Evidence 0, %Stack %stack)
-=======
-    tail call tailcc %Pos %functionPointer(%Object %object, i64 %arg, %Stack %stack)
->>>>>>> 5c5b53bc
+    tail call tailcc %Pos %functionPointer(%Object %object, %Stack %stack)
     ret void
 }
 
@@ -709,11 +705,7 @@
     %functionPointer = load ptr, ptr %functionPointerPointer
 
     ; call
-<<<<<<< HEAD
     tail call tailcc %Pos %functionPointer(%Object %object, %Evidence 0, i64 %argument, %Stack %stack)
-=======
-    tail call tailcc %Pos %functionPointer(%Object %object, %Pos %arg, %Stack %stack)
->>>>>>> 5c5b53bc
     ret void
 }
 
@@ -728,10 +720,6 @@
     %functionPointer = load ptr, ptr %functionPointerPointer
 
     ; call
-<<<<<<< HEAD
     tail call tailcc %Pos %functionPointer(%Object %object, %Evidence 0, %Pos %argument, %Stack %stack)
-=======
-    tail call tailcc %Pos %functionPointer(%Object %object, %Stack %stack)
->>>>>>> 5c5b53bc
-    ret void
-}
+    ret void
+}