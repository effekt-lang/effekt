--- conflicted
+++ resolved
@@ -421,14 +421,9 @@
 ; Meta-stack management
 
 define private %Memory @newMemory() {
-<<<<<<< HEAD
-    %stackPointer = call %StackPointer @malloc(i64 1024)
-    %limit = getelementptr i8, ptr %stackPointer, i64 1024
-=======
-    %size = shl i64 1, 28
+    %size = shl i64 1, 10
     %stackPointer = call %StackPointer @malloc(i64 %size)
     %limit = getelementptr i8, ptr %stackPointer, i64 %size
->>>>>>> c51e895e
 
     %memory.0 = insertvalue %Memory undef, %StackPointer %stackPointer, 0
     %memory.1 = insertvalue %Memory %memory.0, %Base %stackPointer, 1
