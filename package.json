--- conflicted
+++ resolved
@@ -19,13 +19,7 @@
   "dependencies": {},
   "files": [
     "bin",
-<<<<<<< HEAD
-    "lib",
-    "chez",
-    "llvm",
-=======
     "libraries",
->>>>>>> e657d838
     "licenses"
   ],
   "bugs": {
