--- conflicted
+++ resolved
@@ -11,9 +11,6 @@
  <modelVersion>4.0.0</modelVersion>
 
    <dependencies>
-<<<<<<< HEAD
-        <!-- :/ -->
-=======
      <dependency>
        <groupId>org.eclipse.lsp4j</groupId>
        <artifactId>org.eclipse.lsp4j</artifactId>
@@ -34,7 +31,6 @@
        <artifactId>scallop_3</artifactId>
        <version>4.1.0</version>
      </dependency>
->>>>>>> e657d838
    </dependencies>
 
    <build>
