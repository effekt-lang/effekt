--- conflicted
+++ resolved
@@ -12,15 +12,9 @@
 case class Wildcard(module: SourceModule) extends ValueSymbol { val name = Name("_", module) }
 case class Tmp(module: SourceModule) extends ValueSymbol { val name = Name("tmp" + Symbol.fresh.next(), module) }
 
-<<<<<<< HEAD
+case class CapabilitySymbol(effect: Effect) extends BlockSymbol { val name = effect.name }
+
 class Transformer extends Phase[SourceModule, core.SourceModuleDef] {
-=======
-// TODO we should associate this capability symbol with the function / handler that introduces it
-//      to admit good errors.
-case class CapabilitySymbol(effect: Effect) extends BlockSymbol { val name = effect.name }
-
-class Transformer extends Phase[Module, core.ModuleDecl] {
->>>>>>> abfbd9be
 
   def run(mod: SourceModule)(implicit C: Context): Option[SourceModuleDef] =
     Some(transform(mod)(TransformerContext(C)))
